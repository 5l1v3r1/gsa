<<<<<<< HEAD
# GSA maintainers
*                 @bjoernricks @swaterkamp

# gsad maintainers
/gsad/            @bjoernricks @timopollmeier
=======
# default reviewers
*                 @greenbone/gsa-maintainers
>>>>>>> 21588e36
<|MERGE_RESOLUTION|>--- conflicted
+++ resolved
@@ -1,10 +1,2 @@
-<<<<<<< HEAD
-# GSA maintainers
-*                 @bjoernricks @swaterkamp
-
-# gsad maintainers
-/gsad/            @bjoernricks @timopollmeier
-=======
 # default reviewers
-*                 @greenbone/gsa-maintainers
->>>>>>> 21588e36
+*                 @greenbone/gsa-maintainers