# SUMMARY OF RELEASE CHANGES FOR GREENBONE SECURITY ASSISTANT

For detailed code changes, please visit
 https://github.com/greenbone/gsa/commits/master
or get the entire source code repository and view log history:
$ git clone https://github.com/greenbone/gsa.git
$ cd gsa && git log

## gsa 8.0 unreleased

 * Add Sourcefire PKCS12 password support #1150
 * Add Alemba vFire alert to GUI #1100
 * Sort alerts at task details alphanumerically #1094
 * Add solution type to report details powerfilter #1091
 * Add feature: Scan Report Content Composer #1073 #1084 #1086 #1090
<<<<<<< HEAD
 * Tags can now contain backslashes and percent signs in the value and
   hyphens in the name to allow using the special "smb-alert:file_path"
   task tag #1107 #1142 #1145
 * Fix issues with updating user authentication and logging out active
   sessions after changing the password of a user #1159
=======
 * Tags can now contain backslashes, forward slashes and percent signs in the
   value as well as hyphens in the name to allow using the special task tag
   "smb-alert:file_path". #1107 #1142 #1145
>>>>>>> 3c6c3f35


## gsa 8.0+beta2 (2018-12-04)

Many thanks to everyone who has contributed to this release:
Christian Fischer (cfi-gb), Matthew Mundell (mattmundell), Timo Pollmeier
(timopollmeier), Bjoern Ricks (bjoernricks), Steffen Waterkamp (swaterkamp),
Michael Wiegand (wiegandm) and asmaack.

Main changes compared to 8.0+beta1

  * Refined appearance of the GUI #987, #991, #995, #998, #1004, #1021, #1025,
    #1026, #1030, #1037, #1043, #1053, #1058
  * Allow rename main dashboards #1076
  * Don't close dialog on outer clicks #1074
  * Allow to encrypt alert emails via smime and pgp #1070
  * New credential types smime and pgp for alert email encryption #1070
  * Fixed displaying the Observer icon #1053
  * New reworked icon set #1053
  * Add cancel button to all dialogs #1048
  * Don't crash GSA completely if an unexpected error did occur #1046
  * Fix saving nvt preferences in gsad #1045
  * Fix "Current User" inheritance on "Delete User" #1038
  * Don't show links to details pages for entities in Trashcan #1035
  * Remove maxlength of hosts for notes and overrides #1033
  * Allow to store dashboard chart specific data #1022
  * Updated and improved Line Charts #1012 #1022
  * Cleaned up wizards #1001
  * Split Results Host column into IP and Name #999 #998
  * Update to Create React App 2.0 #997
  * Put NVT preferences into own tab on details page #991
  * Change report summary table appearance #991
  * Allow to toggle chart legend and 2D/3D view of pie charts #989
  * Changed visual appearance of Tables #983
  * Changed Donut Chart to a Pie Chart #982
  * Improved visual appearance of Donut Charts while resizing #979
  * Set min size for Line Charts and reduce number of x-axis labels to not
    overlap #977
  * Removed Scan, Asset, SecInfo Dashboards and added Dashboard "templates" to
    the main dashboard #974
  * Removed Dashboard Display menus with an icon overlay #971, #972
  * Don't set an unknown locale #966
  * Require NodeJS >= 8 #964
  * Replaced glamorous with styled-components for settings styles
    #913, #919, #922, #924, #925, #929, #934, #938, #948, #949, #950
  * Support for cmake and cmake3 executables #936
  * Support for yarn offline mode #935
  * Fixed sorting of tables at Report details #929
  * Use Tabs for structuring data at User Settings #927
  * Adjusted auto reload interval automatically #917
  * Automatically logout user after session has timed out #908
  * Fixed saving the default severity #907
  * Allow to filter results by solution type via powerfilter dialog #906
  * Extend the session timeout on user interaction
    #865, #902, #905
  * Don't show external link dialog when clicking on Greenbone links #904
  * Added indicators for notes and overrides applied to results #898
  * Always load data into the redux store
    #748, #753, #776, #777, #828, #833, #836, #853, #861, #897, #923, #939
  * Fixed displaying Nvt tags #880
  * Added comments to Target table #870
  * Added remove filter button to powerfilters #863, #893
  * Improved login page layout #859
  * Removed sticky menu in header #857
  * Update locales if they are changed at the User Settings #856
  * Refined the menu appearance #852, #869
  * Reduced default max height for dialogs to 400px #843
  * Show Report page header before report is loaded #825
  * Clear/Flush redux store on logout #797
  * Allow to add multiple tags simultaneously
    #701, #723, #728, #748, #752, #768, #771, #786, #871, #887
  * Added hostname to result hosts #765
  * Added delta reports to alerts #743, #754
  * Extended Schedules based on ical data
    #720, #724, #729, #731, #739
  * Renamed Task status "Internal Error" to "Interrupted" #718, #719
  * Don't show default dashboard if settings haven't been loaded yet #714
  * Allow to add Tags to scanners #702
  * Removed support for severity class OpenVAS Classic #709

## gsa 8.0+beta1 (2018-05-25)

This is the first beta release of the gsa module 8.0 for the Greenbone
Vulnerability Management (GVM) framework.

This release introduces an entirely re-written version of GSA with an overhauled
new user interface technology, switching from XSLT-generated web pages per
request to a single page JavaScript application. The XSLT got removed
completely and was replaced by a modern JS application allowing to add features
and usability improvements faster and easier in future.

The web server daemon (gsad) got a big code cleanup and improvements. Due to
changing to a JS application it doesn't generate any HTML code anymore. Now gsad
only ships static files and acts as some kind of http proxy between the JS
based GSA and gvmd.

Apart from this, the module covers a number of significant advances
and clean-ups compared to the previous gsa module.

Many thanks to everyone who has contributed to this release:
Hani Benhabiles, Christian Fischer, Juan Jose Nicola, Matthew Mundell,
Timo Pollmeier, Bjoern Ricks, Steffen Waterkamp, Jan-Oliver Wagner and
Michael Wiegand.

Main changes compared to the 7.0 series:

  * The web user interface has been transformed into a single page application
    which is loaded once and then only updates the in-browser data from the
    server.
  * All data loading processes are asynchronous and don't block the GUI from
    reacting to user input.
  * Refreshing of data is done in the background now. Therefore the user doesn't
    need to specify a refresh rate anymore.
  * The its "face" has been removed.
  * The extra help pages has been replaced by links to the documentation.
  * The 'excluded' list option when a New Target is created has been added.
  * The 'classic hosts' asset has been removed.
  * New view on scan results by vulnerability has been added.
  * A link to Scanconfigs from scanner details has been added.
  * The edit dialog for overrides and notes has been improved and is now more
    flexible.
  * The report details view has been overhauled.
  * Multiple dashboards can be defined by the user at the main entry page.
  * The edit mode of the dashboards has been removed. Dashboards are always
    editable now.
  * nodejs >= 6 is required to generate the new JS based version of GSA.
  * npm or yarn is required for installing the JavaScript dependencies.
  * libxslt is no longer required because all XSLT has been removed.
  * The required minimum version of new dependency GVM Libraries is 1.0 and
    the dependency to the openvas-libraries module has been removed. Therefore
    many include directives have been adapted to the new source code.
  * Minimum required version of glib has been raised to 2.42.
  * Minimum required version of cmake has been raised to 3.0.

## gsa 7.0.0 (2016-11-09)

This is the first release of the Greenbone Security Assistant (GSA) 7.0 module
for the Open Vulnerability Assessment System release 9 (OpenVAS-9). It is the
web client that makes the full feature set of OpenVAS Manager available in a web
browser.

GSA 7.0 introduces an entirely new layout and style of the user interface.
This includes a new dashboard feature as well as numerous new charts.
The new GSA also introduces the explicit asset management for hosts and
operating systems.

Many thanks to everyone who has contributed to this release:
Benoît Allard, Hani Benhabiles, Björn Ricks, Matthew Mundell, Timo Pollmeier,
Jan-Oliver Wagner and Michael Wiegand.

Main changes compared to the 6.0 series:
* Comprehensively updated user interface with new style and workflows, dialogs
  and various comfort functions using JS technology.
* Introduced configurable dashboards.
* Several new charts, from schedule gantt to host network topology.
* Explicit asset management for hosts and operating systems.
* Built-in CVE Scanner for immediate offline evaluation of assets.
* Increased several build dependencies.

Main changes compared to 6.1+beta4:
* Comprehensive rework of the charts.
* Comprehensive rework of the dialogs.
* Send filter when creating assets from a report, so that the overrides
  and min QOD settings are used.
* Scanner OMP Slave replaces the Slaves type and require valid TLS certificate.
* Reworked I18N support and added first parts of Portuguese, French,
  Turkish and Arabic.
* Changed performance overview to use from-to ranges.
* Add "Most vulnerable Operating Systems" chart.
* Add alert method SNMP.
* Added a global dashboard.
* Combine individual feed management pages into a single one.
* SCP and verinice credentials now credentials objects.
* Added dashboards to more sections.
* Add Default CA Cert setting.
* Replaced png graphics by svg graphics.
* Add support for connecting to Manager over a UNIX socket.
* Add command line options --munix-socket and --unix-socket.
* Add command line options --http-sts and --http-sts-max-age.
* Increase limit of maximum connections per IP.
* Increase dependency for gnutls from 2.8 to 3.2.15.
* Increase dependency for glib from 2.16 to 2.32.
* Increase required cmake version from 2.6 to 2.8.
* Numerous minor fixes and improvements.
* Some improvements for the logging.
* Fixes for UTF-8.
* Reduced memory consumption and fixed memory leaks.


## gsa 6.1+beta4 (2016-04-15)

This is the fourth beta release of the upcoming version 6.1 of the
Greenbone Security Assistant (GSA). It will be part of the upcoming
OpenVAS-9 release. This module is the web client that makes the
full feature set of OpenVAS Manager available in a web browser.

This release addresses an issue which caused the tar ball of gsa 6.1+beta3 to
be missing a file, making it impossible to build from the release tar ball. It
also improves memory handling during XSL transformations.

Many thanks to everyone who has contributed to this release:
Matthew Mundell, Jan-Oliver Wagner and Michael Wiegand.

Main changes since 6.1+beta3:
* Update list of files to be ignored for tar balls to avoid accidentally
  excluding necessary files.
* Reduce memory usage during XSL transformations.


## gsa 6.1+beta3 (2016-04-14)

This is the third beta release of the upcoming version 6.1 of the
Greenbone Security Assistant (GSA). It will be part of the upcoming
OpenVAS-9 release. This module is the web client that makes the
full feature set of OpenVAS Manager available in a web browser.

This release comprehensively updates the user interface style and
workflows, using JS technologies for dialogs, widgets and various other
elements.

Many thanks to everyone who has contributed to this release:
Benoît Allard, Hani Benhabiles, Matthew Mundell, Timo Pollmeier,
Jan-Oliver Wagner and Michael Wiegand.

Main changes since 6.1+beta2:
* Replace login and password in slaves with credential and show slaves
  using a credential on the credential details page.
* Replace the Certificate and Private Key in Scanners with a Credential.
* Add new alert method 'SCP'.
* Split the autogenerate option into "Autogenerate password" and
* Add new SNMP credential type.  Simplify use of "New Credential" dialog
* Add SNMP credentials to targets.
* Add new client certificate credential type "Autogenerate SSH key pair".
* Add alert conditions for triggering alerts according to result counts
  matched by a filter.
* Add alert event for any SecInfo type.
* Add alert method "Send", for sending the report to a TCP listener.
* Introduce a icon toolbar for overview and details pages.
* Turn Filter section into a toolbar-like compact element.
* New, more dynamic method for creating dashboards / chart boxes
  which makes their size adapt to the screen width, and which also allows
  editing of dashboards like rearranging, removing and adding of new
  components and resizing the row heights.
* Add task preference for auto deleting reports.
* Added links inside charts to respective filters or resources.
* Use the new filter syntax for report results in the filter box.
* Introduce a new info dialog.
* Turned several edit/new pages into dialogs.
* Add syncing of OSP scan configs.
* Apply PRG pattern across entire GUI.
* Reworked login page.
* Add --unix-socket option.
* Add Radius support for authentication.
* Introduce new style for help pages, compatible with the new style
  of the overview pages.
* Get tags working for Assets.
* Various code improvements.


## gsa 6.1+beta2 (2015-10-21)

This is the second beta release of the upcoming version 6.1 of the
Greenbone Security Assistant (GSA). It is the web client that makes the
full feature set of OpenVAS Manager available in a web browser.

This release comprehensively updates the user interface style and
workflows, using JS technologies for dialogs, widgets and various other
aspects.
Also a explicit Asset Management was added for hosts and operating
systems. Several new charts were introduced and a considerable number of
other new features.

Many thanks to everyone who has contributed to this release:
Benoît Allard, Hani Benhabiles, Matthew Mundell, Timo Pollmeier,
Jan-Oliver Wagner, Michael Wiegand and Winland Q. Yang

Main changes since 6.1+beta1:
* New: Hosts and Operating Systems for Asset Management. The previous
  Hosts menu item is renamed to "Hosts (classic).
* New style of the header.
* Add new popup dialogs for any "new" and "edit" dialog.
* Use of the full width of the browser window.
* New layout and interaction scheme of resource list views.
* Add jQuery on all pages except the login page.
* Add subject and message input for email alerts and allow the use of
  various variables in the message text.
* Various extensions to support OSP 1.0 and first 1.1 features.
* Add charts to reports section.
* Split any dual form pages into separate ones for using the popup
  dialogs (for example new/upload combinations).
* Add an upload icon to the Reports page header.
* New: Credentials type.
* Add options to have a user inherit resources from a user being deleted.
* Add alert method "Start Task".
* Add further charts to tasks section, among this the new gantt chart.
* Add charts to Results, among this the new word cloud chart.
* Add option to move a Task to a new slave on the details and edit pages.
* Add a datepicker to support the date entry for new schedules.
* Support IPv6 redirection case.
* Add content security headers.
* Update of Chinese translation.
* Add separate style sheet for login dialog.
* Changed handling of translation strings to allow for standard po file
  management.


## gsa 6.1+beta1 (2015-07-17)

This is the first beta version of the upcoming 6.1 release of the Greenbone
Security Assistant (GSA). It is the web client that makes the full feature set
of OpenVAS Manager available in a web browser.

This release -- in combination with the OpenVAS Manager 6.1+beta1 release --
adds support for CVE scanning. It also contains a number of internal
improvements and minor bugfixes.

Many thanks to everyone who has contributed to this release:
Benoît Allard, Hani Benhabiles, Sven Haardiek, Ilmar Habibulin, Matthew Mundell,
Timo Pollmeier, Jan-Oliver Wagner and Michael Wiegand.

Main changes since 6.0 series:
* Support for CVE scanning has been added.
* Internal improvements and various minor bugfixes.
* Updated documentation.


## gsa 6.0.1 (2015-04-01)

This is the first maintenance release of the Greenbone Security Assistant (GSA)
6.0 module for the Open Vulnerability Assessment System release 8 (OpenVAS-8).

This release addresses, apart from various fixes all over the GUI, especially
the usability improvement for powerfilters, making the less crowded with
standard filter elements.

Many thanks to everyone who contributed to this release:
Hani Benhabiles, Matthew Mundell, Timo Pollmeier and Michael Wiegand.

Main changes compared to 6.0.0:
* Moved standard keywords away from the powerfilter string to
  make the text entry less crowded. The elements are still visible
  below the entry field and can be specified in the powerfilter
  in case these should be changed.
* Allow access to the Create Permissions page even if the user has limited
  subject access.
* Changed connection timeout to allow for very large report downloads.
* Improvements to the package configure and build system.
* Various improvements to the online help.
* Various minor bugfixes.


## gsa 6.0.0 (2015-03-17)

This is the first release of the Greenbone Security Assistant (GSA) 6.0 module
for the Open Vulnerability Assessment System release 8 (OpenVAS-8). It is the
web client that makes the full feature set of OpenVAS Manager available in a web
browser.

GSA 6.0 implements all of the new features of the protocol OMP 6.0.
This includes scanner management, new user roles and Quality of Detection (QoD)
information. The new GSA also introduces support for charts and dashboards as
well as bulk actions and contains a number of other new features and
improvements. Please see the comprehensive list below for more details.

Many thanks to everyone who has contributed to this release:
Michal Ambroz, Benoît Allard, Hani Benhabiles, Matthew Mundell, Timo Pollmeier and Michael
Wiegand.

Main changes compared to the 5.0 series:
* Support for configuring OTP and OSP based scanners has been added. The classic
  OpenVAS Scanner is pre-configured.
* Support for displaying charts has been added.
* A "SecInfo" dashboard showing 4 charts that can be individually be configured
  regarding type, object type and filter has been added
* A scan configuration editor for the OSP based scanner type "ovaldi" has been
  added.
* Support for the SecInfo object type "CERT-Bund" has been added.
* Support for guest user logins has been added.
* Support for new "Super Admin" role in Manager has been added.
* Support for displaying the "Solution Type" of an NVT has been added.
* A "Results" section has been added in the "Scan Management" menu.
* Support for modifying the file name format of exported resource lists,
  resource details and reports has been added.
* Support for bulk actions has been added.
* A "Modify Task" wizard has been added.
* New super permissions for group administration have been added.
* Support for editing user names has been added.
* Support for handling Quality of Detection (QoD) information has been added.
* Support for displaying the success or failure of SSH, SMB and ESXi
  authentication has been added.
* Support for editing of task schedule periods has been added.
* A "Backend operation" line is now included in the page footer. This is the
  time taken to get from the start of the page handler to the start of the XSL
  transform.
* GSA will now use libxslt by default for XSLT processing instead of spawning an
  external 'xsltproc' process.
* Users are now allowed to have multiple simultaneous sessions, as long as the
  sessions are on different browsers.
* Support for adding ESXi credentials to targets has been added.
* The public key requirement has been removed from the Credentials creation.
* The target locator feature has been removed as this is not being fully
  supported by the back end anyway.
* Support for mixing objects owned by different users has been extended.
* The ITS (IT-Schwachstellenampel) face has been updated.
* Setting the user timezone is now easier.
* Permission handling has been improved.
* Powerfilter configuration has been simplified.
* Signal handling has been improved.
* The auto refresh feature has been improved.
* The handling of user groups when dropping privileges has been improved.
* Library checks during package configuration have been improved and are now
  more comprehensive and consistent.
* Handling of linker and compiler flags during package configuration has been
  improved and simplified.
* Documentation has been updated.
* Numerous small improvements and bugfixes.

Main changes compared to 6.0+beta6:
* Support for connection timeouts and limits for concurrent connections per IP
  has been added.
* Powerfilter configuration has been simplified.
* Support for setting scanner keys and certificates has been added.
* Signal handling has been improved.
* Documentation has been updated.


## gsa 6.0+beta6 (2015-02-11)

This is the sixth beta version of the upcoming 6.0 release of the Greenbone
Security Assistant (GSA). It is the web client that makes the full feature set
of OpenVAS Manager available in a web browser.

This release adds support for displaying OSP scanner details, Quality of
Detection (QoD) information and authentication success or failure. It also adds
support for editing task schedule periods and improves the display of solution
type information and contains a number of other bug fixes and improvements.

Many thanks to everyone who has contributed to this release:
Hani Benhabiles, Matthew Mundell, Timo Pollmeier, Jan-Oliver Wagner and Michael
Wiegand.

Main changes since 6.0+beta5:
* Support for displaying OSP scanner details has been added.
* Support for handling Quality of Detection (QoD) information has been added.
* Support for displaying the success or failure of SSH, SMB and ESXi
  authentication has been added.
* Support for editing of task schedule periods has been added.
* Support for displaying solution types has been improved.
* An issue which could cause the GSA session to be terminated prematurely under
  certain circumstances has been fixed.
* An issue which prevented users with the "Super Admin" role from seeing notes
  and overrides created by other users has been fixed.
* An issue which prevented users with the "Super Admin" role from cloning
  certain objects has been fixed.
* Handling of errors caused by incorrect database entries has been improved.
* MIME types for forms are now consistent.
* Error messages for alerts with missing RFPs have been made more consistent.
* Library checks during package configuration have been improved and are now
  more comprehensive and consistent.
* Handling of linker and compiler flags during package configuration has been
  improved and simplified.
* Documentation has been updated.


## gsa 6.0+beta5 (2015-01-12)

This is the fifth beta version of the upcoming 6.0 release of the Greenbone
Security Assistant (GSA). It is the web client that makes the full feature set
of OpenVAS Manager available in a web browser.

This release adds support for sharing slaves, bulk actions and a "Modify Task"
wizard as well as support for improved group administration and editing user
names. It also improves support for OSP scanners and default resource selection
in wizards and addresses a number of smaller issues.

Many thanks to everyone who has contributed to this release:
Hani Benhabiles, Matthew Mundell, Timo Pollmeier, Jan-Oliver Wagner and Michael
Wiegand.

Main changes since 6.0+beta4:
* Support for sharing slaves has been added.
* Support for bulk actions has been added.
* A "Modify Task" wizard has been added.
* New super permissions for group administration have been added.
* Support for editing user names has been added.
* Support for OSP scanners has been improved.
* Improved support for default resource selection in wizards.
* Support for "Super Admin" role has been improved.
* Ensured auto refresh refreshes the correct page.
* Handling of solution type information has been improved and made more
  accessible.
* Documentation has been updated.
* Numerous small improvements and bugfixes.


## gsa 6.0+beta4 (2014-11-21)

This is the fourth beta version of the upcoming 6.0 release of the Greenbone
Security Assistant (GSA). It is the web client that makes the full feature set
of OpenVAS Manager available in a web browser.

This release adds support for the new "Super Admin" role and for displaying NVT
solution types and contains a number of smaller improvements.

Many thanks to everyone who has contributed to this release:
Michael Ambroz, Hani Benhabiles, Matthew Mundell, Timo Pollmeier, Jan-Oliver
Wagner and Michael Wiegand.

Main changes since 6.0+beta3:
* Support for new "Super Admin" role in Manager has been added.
* Support for displaying the "Solution Type" of an NVT has been added.
* Setting the user timezone is now easier.
* Permission handling has been improved.
* Handling of the guest token when requesting charts has been improved.
* Support for modifying the file name format of exported resource lists,
  resource details and reports has been added.
* The handling of user groups when dropping privileges has been improved.
* The build process has been adjusted for changes in OpenVAS Libraries.
* GSA is now only linked against libgthread in environments where this is
  required, i.e. when building with GLib =< 2.30.
* Documentation has been updated.
* Numerous small improvements and bugfixes.


## gsa 6.0+beta3 (2014-10-14)

This is the third beta version of the upcoming 6.0 release of the Greenbone
Security Assistant (GSA). It is the web client that makes the full feature set
of OpenVAS Manager available in a web browser.

This release makes multiple improvements to various charts, such as adding
support for line charts, adding charts to the tasks page and adding support for
exporting data as an HTML table. It also changes the default behaviour for XSLT
processing from spawning an external process to using libxslt and restores
compatibility with older GLib versions.

Many thanks to everyone who has contributed to this release:
Benoît Allard, Hani Benhabiles, Matthew Mundell, Timo Pollmeier and Michael
Wiegand.

Main changes since 6.0+beta2:
* Support for line charts has been added.
* The charts request parameter is now processed for all HTTP GET requests.
* Charts have been added to the tasks page.
* Support for exporting data as an HTML table has been added to charts.
* Numerous cleanups and consolidations for various charts.
* GSA will now use libxslt by default for XSLT processing instead of spawning an
  external 'xsltproc' process.
* Compatibility with older GLib versions (2.30 and before) has been restored.
* Documentation has been updated.


## gsa 6.0+beta2 (2014-09-23)

This is the second beta version of the upcoming 6.0 release of the Greenbone
Security Assistant (GSA). It is the web client that makes the full feature set
of OpenVAS Manager available in a web browser.

This release introduces support for guest user logins and extends support for
multiple scanners. It also allows multiple simultaneous sessions per user and
contains a number of other improvements to the user interface.

Many thanks to everyone who has contributed to this release:
Hani Benhabiles, Michael Meyer, Matthew Mundell, Timo Pollmeier, Jan-Oliver
Wagner and Michael Wiegand.

Main changes since 6.0+beta1:
* Support for guest user logins has been added.
* Support for multiple scanners has been improved further.
* Users are now allowed to have multiple simultaneous sessions, as long as the
  sessions are on different browsers.
* Support for displaying a "Affected Software/OS" section in the results has
  been added.
* The 'clone' action is now available directly from the details pages.
* Support for "NVTs by family" bubble charts has been added.
* Selections in drop-down menus are now automatically submitted if JavaScript is
  available.
* Support for adding ESXi credentials to targets has been added.
* GPLv2+ licence notices now contain the exact wording suggested by the Free
  Software Foundation.
* Documentation has been updated.
* Numerous small improvements and bugfixes.


## gsa 6.0+beta1 (2014-08-23)

This is the first beta version of the upcoming 6.0 release of the Greenbone
Security Assistant (GSA). It is the web client that makes the full feature set
of OpenVAS Manager available in a web browser.

This release -- in combination with the OpenVAS Manager 6.0+beta1 release --
enables a number of new features like the multi-scanner support, the first
charts in SecInfo, the new Cert-BUND in SecInfo and the new results section
under Scan Management.

Many thanks to everyone who has contributed to this release:
Hani Benhabiles, Matthew Mundell, Timo Pollmeier, Jan-Oliver Wagner.

Main changes since 5.0 series:
* New: Configure menu "Scanners" for OTP and OSP based scanners. The classic
  OpenVAS Scanner is pre-configured.
* New: For Task objects there is now a scanner selection. Scanner-specific
  settings are grouped with the respective scanner type. Apart from the
  classic OpenVAS Scanner now a OSP-based OVAL Scanner "ovaldi" is an optional
  scanner type.
* New: Scan Configuration editor for OSP-based scanner type "ovaldi".
* New: Chart types "bar-chart" and "donut", based on the d3 library, for
  each of the SecInfo object types.  These are used for showing severity
  and severity classes.
* New: SecInfo dashboard showing 4 charts that can be indivually be configured
  regarding type, object type and filter.
* New: SecInfo object type "CERT-Bund", a german CERT.
* New: "Results" section in menu "Scan Management".
* Added "Backend operation" in the page footer. This is the time taken to get
  from the start of the page handler to the start of the XSL transform.
* Added warning if login password does not comply with password policy.
* Remove public key requirement from Credentials creation.
* Removed target locator feature as this is not being fully
  supported by the backend anyway.
* Removed any remains of handling Pause status of tasks.
* ITS (IT-Schwachstellenampel, now at 1.1):
  * Added settings page and password warning.
* Various small fixes and improvements.


## gsa 5.0.0 (2014-04-23)

This is the first release of the Greenbone Security Assistant (GSA) 5.0 module
for the Open Vulnerability Assessment System release 7 (OpenVAS-7).
It is the web client that makes the full feature set of OpenVAS Manager
available in a web browser.

GSA 5.0 implements all of the new features of the protocol OMP 5.0.
This includes the Groups, Roles and Permissions management and Tags.
Further major changes are the new results browser, multi-language support
and the switch from "threat" to "severity" concept. For a complete list of
changes, please refer to the list below.

Many thanks to everyone who has contributed to this release:
Benoît Allard, Hani Benhabiles, Michael Meyer, Matthew Mundell, Timo Pollmeier,
Jan-Oliver Wagner and Michael Wiegand.

Main changes since 4.0.x:
* New: CVSS Score calculator.
* New: User, group, role and permission management.
* New: Tags and tag management.
* New: Internationalization support.
* New: Support for app icons.
* New: Support for displaying gathered SSL certificates.
* New: Support for Alterable Tasks.
* New: Setting of the Source Interface for Tasks.
* New: Alive Test for Tasks.
* Changed: The default result filter now includes "low" and "log" messages as well.
* Changed: GSA now requires the user's existing password when changing passwords.
* The concept of "Threat" is replaced by "Severity".
* Improved: Display of prognostic results.
* The interface has been simplified, improved and made more consistent in a
  number of places.
* Support for the alternative face "IT-Schwachstellenampel" has been added.
* The required minimum GnuTLS version has increased to 2.8.
* The required minimum libmicrohttpd version has increased to 0.9.0.
* Added support for setting the priorities for cipher suites when using HTTPS.
* Add --drop option to drop privileges once the chroot is established.
  Attention: This action was previously part of the --chroot parameter, if
  required, this now needs to be explicitly set.
* Add --face to support switching between different layouts.
* Code cleanup.

And additionally changes compared to last release candidate 5.0+beta13:
* Added permission-style check for Trashcan menu item.
* Improved package configuration.
* Various bug-fixes, cleanups and improvements, especially for consistency.

## gsa 5.0+beta13 (2014-04-10)

This is the thirteenth beta version of the upcoming 5.0 release of the Greenbone
Security Assistant (GSA). It is a web client that makes the full feature set of
OpenVAS Manager available through a web browser.

This release adds support for an alternative GSA face called
"IT-Schwachstellenampel" ("IT vulnerability traffic light") and improves support
for role editing. It also improves the handling of signals and libmicrohttpd
error messages.

Many thanks to everyone who has contributed to this release:
Benoît Allard, Hani Benhabiles, Matthew Mundell, Timo Pollmeier, Jan-Oliver
Wagner and Michael Wiegand.

Main changes since 5.0+beta12:
* Signal handling has been improved.
* Logging of libmicrohttpd error messages has been improved.
* Support for role editing has been added.
* The display of permissions for tasks has been improved.
* The i18n documentation has been updated and improved.
* Support for the alternative face "IT-Schwachstellenampel" has been added.


## gsa 5.0+beta12 (2014-03-28)

This is the twelfth beta version of the upcoming 5.0 release of the Greenbone
Security Assistant (GSA). It is a web client that makes the full feature set of
OpenVAS Manager available through a web browser.

This release adds a delete possibility to the role editor, and fix an issue
with redirect locations.

Many thanks to everyone who has contributed to this release:
Matthew Mundell and Hani Benhabiles.

Main changes since 5.0+beta10:
* Complete deleting of roles.
* Use the Host header from the client request to determine the Location
  response header value. Drop back to relative if not provided.
* Code cleanup.


## gsa 5.0+beta11 (2014-03-26)

This is the eleventh beta version of the upcoming 5.0 release of the Greenbone
Security Assistant (GSA). It is a web client that makes the full feature set of
OpenVAS Manager available through a web browser.

This release adds a new role editor, extends the German translation as well as
makes the interface more consistent with the commands available to the user.

Many thanks to everyone who has contributed to this release:
Matthew Mundell, Timo Pollmeier and Hani Benhabiles.

Main changes since 5.0+beta10:
* Adjust tags pages to new OMP syntax that uses "resource" instead of "attach"
  and "orphan" instead of "orphaned". Add markers for orphaned tags and
  resources in trash. Make tags trash more consistent with normal table.
* Add creating of roles, and basis for deleting and editing roles.
* Improvement to the wizard
* Switch filters associated with alerts from "report" to "result".
* More translations to German language.
* Code cleanup.


## gsa 5.0+beta10 (2014-03-18)

this is the tenth beta version of the upcoming 5.0 release of the Greenbone
Security Assistant (GSA). It is a web client that makes the full feature set of
OpenVAS Manager available through a web browser.

This release extends the German translation as well as makes the interface
more consistent with the commands available to the user.

Many thanks to everyone who has contributed to this release:
Benoît Allard, Timo Pollmeier and Matthew Mundell.

Main changes since 5.0+beta9:
* Add Slave and Network	Source Interface fields to the report summary.
* More translations to German language.
* Code cleanup.


## gsa 5.0+beta9 (2014-03-12)

This is the ninth beta version of the upcoming 5.0 release of the Greenbone
Security Assistant (GSA). It is a web client that makes the full feature set of
OpenVAS Manager available in a web browser.

This release now preserves the user's input upon errors during Setting editing,
and extends the German translation.

Many thanks to everyone who has contributed to this release:
Timo Pollmeier and Matthew Mundell.

Main changes since 5.0+beta8:
* Preserve user's input after error on `Edit My Settings`.
* More translations to German language.
* Code cleanup.


## gsa 5.0+beta8 (2014-03-06)

This is the eighth beta version of the upcoming 5.0 release of the Greenbone
Security Assistant (GSA). It is a web client that makes the full feature set of
OpenVAS Manager available in a web browser.

This release now requires the user's existing password when changing passwords
and expects NVT information to be in the new style. It also makes the interface
more consistent with the commands available to the user and extends the German
translation.

Many thanks to everyone who has contributed to this release:
Matthew Mundell, Hani Benhabiles and Timo Pollmeier.

Main changes since 5.0+beta7:
* Make interface more consistent with available commands.
* More translations to German language.
* NVT information is now expected to be in the new style.
* GSA now requires the user's existing password when changing passwords.
* Code cleanup.


## gsa 5.0+beta7 (2014-02-27)

This is the seventh beta version of the upcoming 5.0 release of the Greenbone
Security Assistant (GSA). It is a web client that makes the full feature set of
OpenVAS Manager available in a web browser.

This release adds numerous improvements to the user interface.

Many thanks to everyone who has contributed to this release:
Matthew Mundell, Hani Benhabiles and Timo Pollmeier.

Main changes since 5.0+beta6:
* Show or hide dialog elements according to the availability of commands.
* Prevent targets currently used for being modified.
* More translations to German language.
* Improved i18n implementation.
* Code cleanup and various small bug-fixes.


## gsa 5.0+beta6 (2014-02-16)

This is the sixth beta version of the upcoming 5.0 release of the Greenbone
Security Assistant (GSA). It is a web client that makes the full feature set
of OpenVAS Manager available in a web browser.

This release adds the setting for user interface language and Alive Test
to Target management.

Many thanks to everyone who has contributed to this release:
Matthew Mundell, Jan-Oliver Wagner, Timo Pollmeier and Benoît Allard.

Main changes since 5.0+beta5:
* Add Alive Test to Create Target, Modify Target and Target Details.
* Add setting User Interface Language.
* More translations to German language.
* Improved i18n implementation.
* Code cleanup and various small bug-fixes.


## gsa 5.0+beta5 (2014-01-28)

This is the fifth beta version of the upcoming 5.0 release of the Greenbone
Security Assistant (GSA). It is a web client that makes the full feature set
of OpenVAS Manager available in a web browser.

This release adds internationalization support to the GSA, support for different
'faces' via the new --face parameter as well as numerous improvements to the user
interface.

Many thanks to everyone who has contributed to this release:
Matthew Mundell, Jan-Oliver Wagner, Timo Pollmeier and Benoît Allard.

Main changes since 5.0+beta4:
* Add --face to support switching between different layouts.
* Add internationalization support (english and german included, new translations in
  the form of contributions are welcome).
* The interface has been simplified, improved and made more consistent in a
  number of places.
* Code cleanup.


## gsa 5.0+beta4 (2014-01-13)

This is the fourth beta version of the upcoming 5.0 release of the Greenbone
Security Assistant (GSA). It is the web client that makes the full feature set
of OpenVAS Manager available in a web browser.

This release adds a new --drop parameter to instruct the GSA to drop its privileges
once the chroot has been established, as well as numerous improvements to the user
interface.

Many thanks to everyone who has contributed to this release:
Matthew Mundell, Timo Pollmeier and Hani Benhabiles.

Main changes since 5.0+beta3:
* Add --drop option to drop privileges once the chroot is established.
  Attention: This action was previously part of the --chroot parameter, if
  required, this now needs to be explicitly set.
* The interface has been simplified, improved and made more consistent in a
  number of places.
* Code cleanup.


## gsa 5.0+beta3 (2013-11-22)

This is the third beta version of the upcoming 5.0 release of the Greenbone
Security Assistant (GSA). It is the web client that makes the full feature set
of OpenVAS Manager available in a web browser.

This release adds support for Alterable Tasks and Source Interface access
control. It changes the default result filter to include "low" and "log"
messages as well and adds support for selecting the cipher suite to be used for
the HTTPS connection, as well as numerous improvements to the user interface.

Many thanks to everyone who has contributed to this release:
Hani Benhabiles, Michael Meyer, Matthew Mundell, Timo Pollmeier, Jan-Oliver
Wagner and Michael Wiegand.

Main changes since 5.0+beta2:
* Support for Alterable Tasks has been added.
* Support for setting of the Source Interface has been added.
* Support for the new "Severity" concept has been added in more places.
* The default result filter now includes "low" and "log" messages as well.
* Add support for setting the priorities for cipher suites when using HTTPS.
* The required minimum libmicrohttpd version has increased to 0.9.0.
* The interface has been simplified, improved and made more consistent in a
  number of places.
* Code cleanup.


## gsa 5.0+beta2 (2013-09-30)

This is the second beta version of the upcoming 5.0 release of the Greenbone
Security Assistant (GSA). It is the web client that makes the full feature set
of OpenVAS Manager available in a web browser.

This release fixes an issue with XSL transformations and another one causing
issues after changing the password of the user currently logged in. It also
enables a number of new features added to OpenVAS Manager since the last GSA
release and contains a number of improvements to the user interface.

Many thanks to everyone who has contributed to this release:
Hani Benhabiles, Matthew Mundell, Timo Pollmeier and Jan-Oliver Wagner.

Main changes since 5.0+beta1:
* Support for the new "Severity" concept has been added in a number of places.
* An issue which caused segmentation faults when errors in XSL transformations
  were encountered has been fixed.
* The interface has been simplified, improved and made more consistent in a
  number of places.
* An issue which caused permission issues after changing passwords has been
  fixed.
* Support for debug parameter has been added.
* Parameter handling has been improved.
* Code cleanup.


## gsa 5.0+beta1 (2013-07-01)

This is the first beta version of the upcoming 5.0 release of the Greenbone
Security Assistant (GSA). It is the web client that makes the full feature set
of OpenVAS Manager available in a web browser.

This release -- in combination with the OpenVAS Manager 5.0+beta1 release --
enables a number of new features like improved results display, support for
advanced user and permission management and internationalization.

Many thanks to everyone who has contributed to this release:
Hani Benhabiles, Matthew Mundell, Timo Pollmeier, Jan-Oliver Wagner and Michael
Wiegand.

Main changes since 4.0 series:
* The display of prognostic results has been improved.
* Support for user, group, role and permission management has been added.
* The user interface has been updated to match new and changed functionality in
  OpenVAS Manager.
* The results display has been updated to support new style NVTs.
* The required minimum GnuTLS version has increased to 2.8.
* The required minimum OpenVAS Libraries version has increased to 7.0.0.
* A CVSS Score calculator has been added.
* Tag management and support for tags in a number of places has been added.
* Internationalization support has been added.
* The handling of bad or missing tokens has been improved.
* Support for app icons has been added.
* Support for displaying the network topology natively has been added.
* Support for displaying gathered SSL certificates has been added.
* Code cleanup.


## gsa 4.0+beta5 (2013-02-22)

This is the fifth beta version of the upcoming 4.0 release of the Greenbone
Security Assistant (GSA). It is the web client that makes the full feature set
of OpenVAS Manager available in a web browser.

This release adds support for new features in OpenVAS Manager 4.0+beta5
like the improved Powerfilters, easy access to CVE, OVAL and DFN-CERT data and
various improvements to the interface.

Many thanks to everyone who has contributed to this release:
Hani Benhabiles, Henri Doreau, Andre Heinecke, Werner Koch, Matthew Mundell,
Timo Pollmeier, Jan-Oliver Wagner, Michael Wiegand and Felix Wolfsteller.

Main changes since 4.0+beta4:
* Support for browsing the CVE database has been added.
* Support for accessing OVAL and DFN-CERT data has been added.
* Powerfilters have been improved and are now available in more places.
* SCAP synchronization can now be triggered from the web interface.
* Date selection for schedules has been improved.
* The documentation available through the Help menu has been updated and
  extended.
* Exporting and editing is now supported for more objects.


## gsa 4.0+beta4 (2012-11-05)

This is the fourth beta version of the upcoming 4.0 release of the Greenbone
Security Assistant (GSA). It is the web client that makes the full feature set
of OpenVAS Manager available in a web browser.

This release adds support for new features in OpenVAS Manager 4.0+beta4 like
the automatic filtering of false positives, multiple alerts and a wizard for
new users.

Many thanks to everyone who has contributed to this release:
Andre Heinecke, Matthew Mundell, Jan-Oliver Wagner and Michael Wiegand.

Main changes since 4.0+beta3:
* Support for Auto-FP feature and trusted vendor updates has been added.
* Support for multiple alerts per task has been added.
* Support for a wizard for new users has been added.
* Support for filter management has been added.
* Help texts have been improved.
* Powerfilters are now available in more places.
* CPE Management has been improved.


## gsa 4.0+beta3 (2012-05-04)

This is the third beta version of the upcoming 4.0 release of the Greenbone
Security Assistant (GSA). It is the web client that makes the full feature set
of OpenVAS Manager available in a web browser.

This release adds support for new features in OpenVAS Manager
4.0+beta3 and includes several small UI fixes.

Many thanks to everyone who has contributed to this release:
Matthew Mundell, Michael Wiegand and Felix Wolfsteller.

Main changes since 4.0+beta3:
* Support for OMP capabilities has been added.
* Several small inconsistencies in the user interfaces have been addressed.


## gsa 4.0+beta2 (2012-04-25)

This is the second beta version of the upcoming 4.0 release of the Greenbone
Security Assistant (GSA). It is the web client that makes the full feature set
of OpenVAS Manager available in a web browser.

This release fixes a compatibility issue with Firefox 3.5, includes updates to
the CMake infrastructure and adds support for new features in OpenVAS Manager
4.0+beta2.

Many thanks to everyone who has contributed to this release:
Matthew Mundell, Jan-Oliver Wagner and Michael Wiegand.

Main changes since 4.0+beta2:
* The CMake infrastructure has been cleaned up to ensure that compilation with
  modern gccs works.
* A compatibility issue with Firefox 3.5 has been resolved.
* Support for new features in OpenVAS Manager 4.0+beta2 has been added.


## gsa 4.0+beta1 (2012-04-16)

This is the first beta version of the upcoming 4.0 release of the Greenbone
Security Assistant (GSA). It is the web client that makes the full feature set
of OpenVAS Manager available in a web browser.

This release -- in combination with the OpenVAS Manager 4.0+beta1 release --
introduces the renaming of "Escalator" to "Alert" and an improved handling
of the Targets list.

Many thanks to everyone who has contributed to this release:
Matthew Mundell.

Main changes since 3.0 series:

* Renamed "Escalator" to "Alert".
* Added keyword filter, pagination, export and edit to Targets.
* "New Target" now a page of its own.
* Updated Target details page slightly.
* Split and updated help pages for targets into multiple pages, each linked
  by corresponding dialogs.


## gsa 3.0.0 (2012-03-26)

This is the first release of the Greenbone Security Assistant (GSA) 3.0 module
for the Open Vulnerability Assessment System release 5 (OpenVAS-5).
It is the web client that makes the full feature set of OpenVAS Manager
available in a web browser.

GSA 3.0 implements all of the new features of the protocol OMP 3.0.
This includes Asset Management, Port Lists, SecInfo Management with SCAP data,
delta reports and prognostic reports.

Many thanks to everyone who has contributed to this release:
Henri Doreau, Stephan Kleine, Matthew Mundell, Michael Wiegand and Jan-Oliver
Wagner.

Main changes since 2.0.x:

* New: Configure object Port Lists.
* New: References info box in results view.
* New: Product detection info box in results view.
* New: Allow target list upload from file.
* New: Support for note/overrides lifetimes.
* New: Support for empty passwords has been added.
* New: Support for changing user passwords.
* New: Asset Management.
* New: Exporting notes and overrides.
* New: Prognostic scans.
* New: Task observers.
* New: SecInfo Database with SCAP data CVE and CPE.
* New: Individual user settings, starting with time zone.
* New: Delta reports.
* New: Display single result details.
* Changed: The max_host and max_checks scan performance parameters have
  been moved from scan configs to tasks.
* New: Indicators for detected operating systems.
* New: Uploading additional reports to a container task.
* New: Displaying the hostname in the result.
* Changed: Limitations on passwords allowed for LSC credentials have been reduced
  further.
* New: Trashcan. It is now possible to place objects in a trashcan
  instead of deleting them directly.
* New: Number of results per page adjustable.
* The GSA no longer terminates upon receiving a SIGHUP signal to better match
  expected behavior.
* The login behaviour has been improved.
* Support for listing NVTs addressing a certain CVE has been added.
* Support for listing CVEs affecting a certain CPE has been added.
* An issue which caused uploaded PKCS #12 certificates to be incorrectly
  truncated has been fixed.
* The internal handling of request parameters has been improved.
* The user interface design has been updated.
* Support for improved handling of ISO timestamps has been added.
* A bug which caused valid hostnames to be rejected in the LDAP host field has
  been fixed.
* GET and POST requests are now used consistently throughout the GSA.
* A number of inconsistencies in the interface have been addressed.
* A number of compiler warnings discovered by Stephan Kleine have been
  addressed.

And additionally changes compared to last release candidate 3.0+rc1:

* New: Per-user LDAP authentication configurable.
* Allow to create notes/overrides for observed tasks.
* Allows ',' as separator for observer lists.


## gsa 3.0+rc1 (2012-03-15)

This is the first release candidate of the upcoming 3.0 release of the Greenbone
Security Assistant (GSA). It is the web client that makes the full feature set
of OpenVAS Manager available in a web browser.

This release adds the Port Lists feature and report download for delta
reports and prognostic reports.

Many thanks to everyone who has contributed to this release:
Henri Doreau, Matthew Mundell and Felix Wolfsteller.

Main changes since 3.0+beta8:
* New feature Port Lists.
* New references info box in results view.
* New product detection info box in results view.
* Allow target list upload from file.
* Various bug fixes.


## gsa 3.0+beta8 (2011-12-02)

This is the eight beta version of the upcoming 3.0 release of the Greenbone
Security Assistant (GSA). It is the web client that makes the full feature set
of OpenVAS Manager available in a web browser.

This release adds support for note lifetimes and empty passwords and improves
input validation and the navigation when viewing delta reports.

Many thanks to everyone who has contributed to this release:
Matthew Mundell and Michael Wiegand.

Main changes since 3.0+beta7:
* The navigation when viewing delta reports had been improved.
* Support for note lifetimes has been added.
* Support for empty passwords has been added.
* Input validation has been improved.


## gsa 3.0+beta7 (2011-11-23)

This is the seventh beta version of the upcoming 3.0 release of the Greenbone
Security Assistant (GSA). It is the web client that makes the full feature set
of OpenVAS Manager available in a web browser.

This release add support for improved handling of ISO timestamps and fixes
visual inconsistencies in asset management and override information display.

Many thanks to everyone who has contributed to this release:
Matthew Mundell and Michael Wiegand.

Main changes since 3.0+beta6:
* Support for improved handling of ISO timestamps has been added.
* A number of visual inconsistencies in the asset management have been
  addressed.
* A bug with cause override information to be displayed even when no overrides
  were applied has been fixed.


## gsa 3.0+beta6 (2011-11-16)

This is the sixth beta version of the upcoming 3.0 release of the Greenbone
Security Assistant (GSA). It is the web client that makes the full feature set
of OpenVAS Manager available in a web browser.

This release adds support for changing the user password through GSA, improves
the display of SCAP data and adds support for exporting notes and overrides and
for override lifetimes. It also fixes a bug which cause sessions to expire
prematurely and a bug in the hostname validation for LDAP hosts.

Many thanks to everyone who has contributed to this release:
Henri Doreau, Matthew Mundell, Michael Wiegand and Jan-Oliver Wagner.

Main changes since 3.0+beta5:
* Support for changing user passwords has been added.
* Support for listing NVTs addressing a certain CVE has been added.
* Support for listing CVEs affecting a certain CPE has been added.
* Support for exporting notes and overrides has been added.
* A bug which caused sessions to expire prematurely with some browsers has been
  fixed.
* Support for displaying the SCAP update timestamp has been added.
* Support for override lifetimes has been added.
* A bug which caused valid hostnames to be rejected in the LDAP host field has
  been fixed.


## gsa 3.0+beta5 (2011-10-11)

This is the fifth beta version of the upcoming 3.0 release of the Greenbone
Security Assistant (GSA). It is the web client that makes the full feature set
of OpenVAS Manager available in a web browser.

This release adds support for a number of new features, including asset
management, displaying SCAP data, prognostic scans, task observers and
individual settings for users. It also features a redesigned user interface and
improved internal handling of request parameters.

Many thanks to everyone who has contributed to this release:
Henri Doreau, Matthew Mundell, Michael Wiegand and Jan-Oliver Wagner.

Main changes since 3.0+beta4:
* Support for asset management has been added.
* The internal handling of request parameters has been improved.
* The user interface design has been updated.
* Support for prognostic scans has been added.
* Support for task observers has been added.
* Support for displaying SCAP data has been added.
* Support for individual user settings has been added.
* Support for individual time zones for users has been added.


## gsa 3.0+beta4 (2011-07-21)

This is the fourth beta version of the upcoming 3.0 release of the Greenbone
Security Assistant (GSA). It is the web client that makes the full feature set
of OpenVAS Manager available in a web browser.

This release addresses a number of minor issues which were discovered after the
release of GSA 3.0+beta3 and improves the display of delta report and individual
result details. For details, please refer to the list of changes below.

Many thanks to everyone who has contributed to this release:
Henri Doreau, Matthew Mundell, Michael Wiegand and Jan-Oliver Wagner.

Main changes since 3.0+beta3:
* A number of inconsistencies in the interface have been addressed.
* Support for displaying delta reports has been improved.
* Support for viewing individual result details has been improved.
* The max_host and max_checks scan performance parameters have been moved from
  scan configs to tasks.


## gsa 3.0+beta3 (2011-06-24)

This is the third beta version of the upcoming 3.0 release of the Greenbone
Security Assistant (GSA). It is the web client that makes the full feature set
of OpenVAS Manager available in a web browser.

This release addresses a number of minor issues which were discovered after the
release of GSA 3.0+beta2 and introduces a number of new features. For details,
please refer to the list of changes below.

Many thanks to everyone who has contributed to this release:
Henri Doreau, Stephan Kleine, Matthew Mundell, Michael Wiegand and Jan-Oliver
Wagner.

Main changes since 3.0+beta2:
* Support for displaying delta reports has been added.
* Support for showing detected operating systems has been improved.
* Support for uploading additional reports to a container task has been added.
* A number of compiler warnings discovered by Stephan Kleine have been
  addressed.
* An issue which caused uploaded PKCS #12 certificates to be incorrectly
  truncated has been fixed.
* The display of command results has been improved.
* Support for displaying the hostname in the result has been added.
* Support for viewing individual result details has been added.


## gsa 3.0+beta2 (2011-05-19)

This is the second beta version of the upcoming 3.0 release of the Greenbone
Security Assistant (GSA). It is the web client that makes the full feature set
of OpenVAS Manager available in a web browser.

This release addresses a number of minor issues which were discovered after the
release of GSA 3.0+beta1. For details, please refer to the list of changes
below.

Many thanks to everyone who has contributed to this release:
Matthew Mundell, Michael Wiegand and Jan-Oliver Wagner.

Main changes since 3.0+beta1:
* Limitations on passwords allowed for LSC credentials have been reduced
  further.
* GET and POST requests are now used consistently throughout the GSA.
* The GSA no longer terminates upon receiving a SIGHUP signal to better match
  expected behavior.


## gsa 3.0+beta1 (2011-05-05)

This is the first beta version of the upcoming 3.0 release of the Greenbone
Security Assistant (GSA). It is the web client that makes the full feature set
of OpenVAS Manager available in a web browser.

This release -- in combination with the OpenVAS Manager 3.0+beta1 release --
introduces a number of new features. For details, please refer to the list of
changes below.

Many thanks to everyone who has contributed to this release:
Henri Doreau, Matthew Mundell, Michael Wiegand and Jan-Oliver Wagner.

Main changes since 2.0 series:
* New feature: Trashcan. It is now possible to place objects in a trashcan
  instead of deleting them directly.
* The login behaviour has been improved.
* Support for Host Details reported by OpenVAS Scanner has been added.
* Support for container task (imported reports) has been added.
* Support for specifying an SSH port for Local Security Checks has been added.
* Support for escalating result to a Sourcefire Defense Center has been added.
* Support for using an SSH key pair for SSH authentication has been added.
* Support for setting the number of results displayed on one page has been
  added.


## gsa 2.0.1 (2011-03-02)

This is the first maintenance release of the Greenbone Security Assistant (GSA)
2.0 module for the Open Vulnerability Assessment System release 4 (OpenVAS-4).
It is the web client that makes the full feature set of OpenVAS Manager
available in a web browser.

This release fixes three memory and resource leaks discovered after the release
of GSA 2.0.0. It also switches XSL transformations to a separate process, which
protects the GSA from threading and memory errors in libxslt and libxml.

Many thanks to everyone who has contributed to this release:
Matthew Mundell, Pavel Sejnoha, Michael Wiegand and Felix Wolfsteller.

Main changes since 2.0.0:
* Two memory leaks discovered by Pavel Sejnoha and one resource leak discovered
  by Felix Wolfsteller have been closed.
* GSA now does XSL transformation in a separate process by default.


## gsa 2.0.0 (2011-02-21)

This is the first release of the Greenbone Security Assistant (GSA) 2.0 module
for the Open Vulnerability Assessment System release 4 (OpenVAS-4).
It is the web client that makes the full feature set of OpenVAS Manager
available in a web browser.

GSA 2.0 implements all of the new features of the protocol OMP 2.0.
This includes the plugin based report format framework, the master-slave
mode and many other changes and improvements. It also brings several
improvements to existing features, like credential management, session
management and an improved build environment.

Many thanks to everyone who has contributed to this release:
Stephan Kleine, Matthew Mundell, Jan-Oliver Wagner, Michael Wiegand and Felix
Wolfsteller.

Main changes since 1.0.x:
* Support for report format plugin framework has been added.
* Support for master-slave mode has been added.
* Support for editing credentials has been added.
* Support for agent verification has been added.
* Input validation for user names and passwords has been improved.
* Support for Microsoft Internet Explorer has been improved.
* The usability and layout of the web interface has been improved.
* GSA now builds with libmicrohttpd 0.9.2 and above.
* Target credentials for SMB and SSH are now separated.
* The user interface for displaying filtered reports and for report downloads
  has been improved.
* Hardening flags are now enabled during compile time to increase code quality.
* Support for setting the port range for a target has been added.
* If no port is specified, GSA will now attempt to listen on the appropriate
  privileged port (80 or 443) and fall back to listening on its default port
  (9392) if those are unavailable.
* GSA now uses pkg-config to find required libraries.
* The HTTP Basic Auth based session management has been replace with a token
  based session management.
* A JavaScript indicator has been added.
* Support for fallback system reports has been added.
* The "About" page has been reworked.
* Cookie based session identification has been added.

Main changes since 2.0+rc5:
* The JavaScript indicator has been improved.
* GSA now checks for required libxml threading support.


## gsa 2.0+rc5 (2011-02-18)

This is the fifth release candidate for the upcoming 2.0 release of the
Greenbone Security Assistant (GSA). It is the web client that makes the full
feature set of OpenVAS Manager available in a web browser.  Release 2.0 is part
of OpenVAS 4, the next generation of the Open Vulnerability Assessment System.

This release fixes an issue which caused some actions in the GSA to fail due to
an error in the cookie base session identification and improves the handling of
relogins after expired sessions.

Many thanks to everyone who has contributed to this release:
Matthew Mundell.

Main changes since 2.0+rc4:
* The cookie base session identification has been improved.
* An issue with parsing the session cookie has been fixed.
* The handling of POST requests after a relogin has been improved.


## gsa 2.0+rc4 (2011-02-17)

This is the fourth release candidate for the upcoming 2.0 release of the
Greenbone Security Assistant (GSA). It is the web client that makes the full
feature set of OpenVAS Manager available in a web browser.  Release 2.0 is part
of OpenVAS 4, the next generation of the Open Vulnerability Assessment System.

This release features a new cookie based session identification infrastructure,
several improvements to user interface, documentation and build environment and
adds support for fallback system reports.

Many thanks to everyone who has contributed to this release:
Matthew Mundell, Jan-Oliver Wagner and Michael Wiegand.

Main changes since 2.0+rc3:
* The documentation and the build environment have been updated.
* The scan config overview now shows the number of selected NVT through family
  selection as well.
* A JavaScript indicator has been added.
* Support for fallback system reports has been added.
* An issue which caused logins to fail under certain circumstances due to overly
  strict input validation has been fixed.
* The "About" page has been reworked.
* Cookie base session identification has been added.


## gsa 2.0+rc3 (2011-02-04)

This is the third release candidate for the upcoming 2.0 release of the
Greenbone Security Assistant (GSA). It is the web client that makes the full
feature set of OpenVAS Manager available in a web browser.  Release 2.0 is part
of OpenVAS 4, the next generation of the Open Vulnerability Assessment System.

This release features a complete replacement of the HTTP Basic Auth based
session management with a token based session management. It also contains
improved documentation and improvements to the build environment.

Many thanks to everyone who has contributed to this release:
Matthew Mundell, Jan-Oliver Wagner and Michael Wiegand.

Main changes since 2.0+rc2:
* A notice is added to the log if binding to the default port failed and the
  fallback port was used.
* GSA now uses pkg-config to find required libraries.
* The HTTP Basic Auth based session management has been replace with a token
  based session management.
* GSA now provides a manual page for the gsad binary.


## gsa 2.0+rc2 (2011-01-21)

This is the second release candidate for the upcoming 2.0 release of the
Greenbone Security Assistant (GSA). It is the web client that makes the full
feature set of OpenVAS Manager available in a web browser.  Release 2.0 is part
of OpenVAS 4, the next generation of the Open Vulnerability Assessment System.

This release extends the range of valid characters for LSC credential passwords,
improves the behavior if no port is specified and makes the output of --version
compliant with the GNU Coding Standards.

Many thanks to everyone who has contributed to this release:
Matthew Mundell, Jan-Oliver Wagner and Michael Wiegand.

Main changes since 2.0+rc1:
* The output of --version now complies with the GNU Coding Standards.
* The range of valid characters for LSC credential passwords has been extended
  further.
* If no port is specified, GSA will now attempt to listen on the appropriate
  privileged port (80 or 443) and fall back to listening on its default port
  (9392) if those are unavailable.


## gsa 2.0+rc1 (2010-12-21)

This is the first release candidate for the upcoming 2.0 release of the
Greenbone Security Assistant (GSA). It is the web client that makes the full
feature set of OpenVAS Manager available in a web browser.  Release 2.0 is part
of OpenVAS 4, the next generation of the Open Vulnerability Assessment System.

This release adds support for separate SMB and SSH credentials and for setting
per-target port ranges. It improves the user interface for displaying filtered
reports and for report downloads.

Many thanks to everyone who has contributed to this release:
Matthew Mundell, Jan-Oliver Wagner and Michael Wiegand.

Main changes since 2.0+beta1:
* Error handling for reports has been improved.
* A bug which cause credential comments to be ignored when creating new LSC
  credentials has been fixed.
* Target credentials for SMB and SSH are now separated.
* The user interface for displaying filtered reports and for report downloads
  has been improved.
* Hardening flags are now enabled during compile time to increase code quality.
* Support for setting the port range for a target has been added.


## gsa 2.0+beta1 (2010-11-19)

This is the first beta version of the upcoming 2.0 release of the
Greenbone Security Assistant (GSA). It is the web client that makes
the full feature set of OpenVAS Manager available in a web browser.
Release 2.0 is part of OpenVAS 4, the next generation
of the Open Vulnerability Assessment System.

GSA 2.0 implements all of the new features of the protocol OMP 2.0.
This include the plugin based report format framework, the master-slave
mode and many other changes and improvements.

Many thanks to everyone who has contributed to this release:
Stephan Kleine, Matthew Mundell, Jan-Oliver Wagner, Michael Wiegand and Felix
Wolfsteller.

Central new features of Greenbone Security Assistant 2.0:

* Support for report format plugin framework has been added.
* Support for master-slave mode has been added.
* Support for editing credentials has been added.
* Support for agent verification has been added.
* Input validation for user names and passwords has been improved.
* Support for Microsoft Internet Explorer has been improved.
* The usability and layout of the web interface has been improved.
* GSA now builds with libmicrohttpd 0.9.2 and above.


## gsa 1.0.0 (2010-08-02)

This is the 1.0.0 release of GSA (Greenbone Security Assistant), an OMP web client
for the Open Vulnerability Assessment System (OpenVAS).

GSA 1.0 represents almost 2 years of intensive work. The mission of GSA is to be
a web client to the OpenVAS Manager 1.0 via the OpenVAS Management Protocol (OMP).

GSA offers a complete implementation of OMP in order to access all features
to organize and manage OpenVAS vulnerability scans. Additionally, GSA
optionally acts as a client for the upcoming openvas-administrator using the
OpenVAS Administration Protocol (OAP) which allows e.g. management of scan users.

Central features of Greenbone Security Assistant are:

* Full OMP 1.0 client. The XML-based OMP responses are transformed into
  web pages via XSLT.

* No additional web-server required. The GSA daemon (gsad) uses microhttpd
  to implement a HTTP service on its own.

* Plain HTML. Neither cookies, JavaScript nor other dynamic elements are used.
  GSA works stateless and uses HTTP Basic Auth.

Greenbone Security Assistant is Free Software (Open Source), licensed
under GNU General Public License Version 2 or any later version.

The OpenVAS development team offers support for any efforts to create binary
packages for the various Linux distributions in order have this new server
readily available for users as soon as possible. Please use our openvas-distro
mailing list for this purpose.


Many thanks to everyone who has contributed to this release since 1.0.0.rc1:
Matthew Mundell, Michael Wiegand.

Main changes since 1.0.0.rc1:
* A bug which caused NVT preferences to be saved incorrectly under certain
  circumstances has been fixed.


## gsa 1.0.0.rc1 (2010-07-16)

This is the first release candidate of the optional gsa module for the Open
Vulnerability Assessment System (OpenVAS) leading up to the upcoming gsa 1.0.

Many thanks to everyone who has contributed to this release:
Matthew Mundell, Jan-Oliver Wagner, Michael Wiegand and Felix Wolfsteller.

Main changes since 1.0.0-beta6:
* Support for LDAP and ADS has been added.
* A number of changes have been made to stay compatible with the updated OMP
  specification.
* Initial support for fetching targets from external sources has been added.
* Support for threat overrides has been added.
* Support for Syslog and SNMP escalators has been added.
* Support for agents has been improved.


## gsa 1.0.0-beta7 (2010-05-28)

This is the seventh beta release of the optional gsa module for the Open
Vulnerability Assessment System (OpenVAS) leading up to the upcoming gsa 1.0.

Many thanks to everyone who has contributed to this release:
Hartmut Goebel, Matthew Mundell, Jan-Oliver Wagner, Michael Wiegand and Felix
Wolfsteller.

Main changes since 1.0.0-beta6:
* An issue which caused empty charts in the performance monitor has been fixed.
* An issue which caused a new task created with both an escalator and a schedule
  to lose the schedule has been fixed.
* Support for Internet Explorer 6 clients has been improved.
* Support for using the "Threat Level Change" escalator condition has been
  added.
* The handling of uploaded preference files has been improved.
* The handling of requests for nonexistent pages has been improved.
* Support for pausing of tasks has been added.
* Support for displaying CVSS scores and Risk Factor values has been added.
* The handling of errors during XSL transformation has been improved.
* The scan start time and end time for individual host are now displayed in the
  report.
* Support for excluding hosts without results from the report has been added.
* Support for filtering results based on CVSS scores has been fixed.


## gsa 1.0.0-beta6 (2010-04-15)

This is the sixth beta release of the optional gsa module for the Open
Vulnerability Assessment System (OpenVAS) leading up to the upcoming gsa 1.0.

Many thanks to everyone who has contributed to this release:
Stephan Kleine, Matthew Mundell, Mareike Piechowiak, Karl-Heinz Ruskowski,
Jan-Oliver Wagner and Michael Wiegand.

Main changes since 1.0.0-beta5:

* Support for ITG and CPE reports has been improved.
* Support for resuming stopped tasks has been added.
* Support for task scheduling has been added.
* Initial support for editing tasks has been added.
* Support for displaying the version of an installed feed has been added.
* A number of build issues have been fixed.
* The documentation available via the "?" icon has been updated.
* The gsad binary is now installed to /usr/sbin instead of /usr/bin.


## gsa 1.0.0-beta5 (2010-03-04)

This is the fifth beta release of the optional gsa module for the Open
Vulnerability Assessment System (OpenVAS) leading up to the upcoming gsa 1.0.

Many thanks to everyone who has contributed to this release:
Matthew Mundell, Jan-Oliver Wagner, Michael Wiegand and Felix Wolfsteller.

Main changes since 1.0.0-beta4:

* Support for notes has been added.
* Support for ITG and CPE reports has been added.
* Improved HTTP conformity.
* Significant speed-up.
* Various cosmetic changes of the html pages
  as well as of some report types.


## gsa 1.0.0-beta4 (2010-02-05)

This is the fourth beta release of the optional gsa module for the Open
Vulnerability Assessment System (OpenVAS) leading up to the upcoming gsa 1.0.

Many thanks to everyone who has contributed to this release:
Matthew Mundell, Jan-Oliver Wagner, Michael Wiegand and Felix Wolfsteller.

Main changes since 1.0.0-beta3:

* Improved HTTP conformity.
* Improved Feed synchronization support.
* Improved line wrapping in reports.
* A bug in the report pagination has been fixed.


## gsa 1.0.0-beta3 (2010-01-27)

This is the third beta release of the optional gsa module
for the Open Vulnerability Assessment System (OpenVAS) leading up to the
upcoming gsa 1.0.

Many thanks to everyone who has contributed to this release:
Matthew Mundell and Felix Wolfsteller.

Main changes since 1.0.0-beta2:

* Improved HTTP conformity.
* Fixed resource leak.
* Improved input checking.
* Add option to run in chroot.


## gsa 1.0.0-beta2 (2010-01-27)

This is the second beta release of the optional gsa module
for the Open Vulnerability Assessment System (OpenVAS) leading up to the
upcoming gsa 1.0.

Many thanks to everyone who has contributed to this release:
Matthew Mundell, Jan-Oliver Wagner and Felix Wolfsteller.

Main changes since 1.0.0-beta1:

* Integrated online help extended.
* Improved handling of feed management.
* Added support for administrator feature to edit
  scanner settings.
* Added support for administrator feature to edit
  user details (password, IP-based access rules).
* Allow "\" as part of a credential login name.
* Remain on the task page after deleting the
  task's last report.
* Improved handling of XML/HTML report exports.
* Added command line option "--listen", "--alisten",
  "--mlisten".


## gsa 1.0.0-beta1 (2010-01-12)

This is the first beta release of the optional gsa module
for the Open Vulnerability Assessment System (OpenVAS) leading up to the
upcoming gsa 1.0.

Many thanks to everyone who has contributed to this release:
Matthew Mundell, Jan-Oliver Wagner, Felix Wolfsteller and Michael Wiegand.<|MERGE_RESOLUTION|>--- conflicted
+++ resolved
@@ -13,17 +13,11 @@
  * Sort alerts at task details alphanumerically #1094
  * Add solution type to report details powerfilter #1091
  * Add feature: Scan Report Content Composer #1073 #1084 #1086 #1090
-<<<<<<< HEAD
- * Tags can now contain backslashes and percent signs in the value and
-   hyphens in the name to allow using the special "smb-alert:file_path"
-   task tag #1107 #1142 #1145
- * Fix issues with updating user authentication and logging out active
-   sessions after changing the password of a user #1159
-=======
  * Tags can now contain backslashes, forward slashes and percent signs in the
    value as well as hyphens in the name to allow using the special task tag
    "smb-alert:file_path". #1107 #1142 #1145
->>>>>>> 3c6c3f35
+ * Fix issues with updating user authentication and logging out active
+   sessions after changing the password of a user #1159
 
 
 ## gsa 8.0+beta2 (2018-12-04)
