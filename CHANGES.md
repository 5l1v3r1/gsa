# SUMMARY OF RELEASE CHANGES FOR GREENBONE SECURITY ASSISTANT

For detailed code changes, please visit
 https://github.com/greenbone/gsa/commits/master
or get the entire source code repository and view log history:
$ git clone https://github.com/greenbone/gsa.git
$ cd gsa && git log

## gsa 8.0 unreleased

 * Add Sourcefire PKCS12 password support #1150
 * Add Alemba vFire alert to GUI #1100
 * Sort alerts at task details alphanumerically #1094
 * Add solution type to report details powerfilter #1091
 * Add feature: Scan Report Content Composer #1073 #1084 #1086 #1090
 * Tags can now contain backslashes, forward slashes and percent signs in the
   value as well as hyphens in the name to allow using the special task tag
   "smb-alert:file_path". #1107 #1142 #1145
 * Fix issues with updating user authentication and logging out active
   sessions after changing the password of a user #1159
 * New feature: Remediation Tickets #1126
 * Allow to pass start time, end time and sensor/slave id as url parameters to
   performance page.
 * Add link referencing the performance during scan time to the report details
   page.
<<<<<<< HEAD
 * Renamed "PGP Key" credential to "PGP Encryption Key" #1208
=======
 * Allow to sort the nvts table at the edit scan config families dialog by
   name, oid, severity, timeout and selected #1210
>>>>>>> 08b1121e


## gsa 8.0+beta2 (2018-12-04)

Many thanks to everyone who has contributed to this release:
Christian Fischer (cfi-gb), Matthew Mundell (mattmundell), Timo Pollmeier
(timopollmeier), Bjoern Ricks (bjoernricks), Steffen Waterkamp (swaterkamp),
Michael Wiegand (wiegandm) and asmaack.

Main changes compared to 8.0+beta1

  * Refined appearance of the GUI #987, #991, #995, #998, #1004, #1021, #1025,
    #1026, #1030, #1037, #1043, #1053, #1058
  * Allow rename main dashboards #1076
  * Don't close dialog on outer clicks #1074
  * Allow to encrypt alert emails via smime and pgp #1070
  * New credential types smime and pgp for alert email encryption #1070
  * Fixed displaying the Observer icon #1053
  * New reworked icon set #1053
  * Add cancel button to all dialogs #1048
  * Don't crash GSA completely if an unexpected error did occur #1046
  * Fix saving nvt preferences in gsad #1045
  * Fix "Current User" inheritance on "Delete User" #1038
  * Don't show links to details pages for entities in Trashcan #1035
  * Remove maxlength of hosts for notes and overrides #1033
  * Allow to store dashboard chart specific data #1022
  * Updated and improved Line Charts #1012 #1022
  * Cleaned up wizards #1001
  * Split Results Host column into IP and Name #999 #998
  * Update to Create React App 2.0 #997
  * Put NVT preferences into own tab on details page #991
  * Change report summary table appearance #991
  * Allow to toggle chart legend and 2D/3D view of pie charts #989
  * Changed visual appearance of Tables #983
  * Changed Donut Chart to a Pie Chart #982
  * Improved visual appearance of Donut Charts while resizing #979
  * Set min size for Line Charts and reduce number of x-axis labels to not
    overlap #977
  * Removed Scan, Asset, SecInfo Dashboards and added Dashboard "templates" to
    the main dashboard #974
  * Removed Dashboard Display menus with an icon overlay #971, #972
  * Don't set an unknown locale #966
  * Require NodeJS >= 8 #964
  * Replaced glamorous with styled-components for settings styles
    #913, #919, #922, #924, #925, #929, #934, #938, #948, #949, #950
  * Support for cmake and cmake3 executables #936
  * Support for yarn offline mode #935
  * Fixed sorting of tables at Report details #929
  * Use Tabs for structuring data at User Settings #927
  * Adjusted auto reload interval automatically #917
  * Automatically logout user after session has timed out #908
  * Fixed saving the default severity #907
  * Allow to filter results by solution type via powerfilter dialog #906
  * Extend the session timeout on user interaction
    #865, #902, #905
  * Don't show external link dialog when clicking on Greenbone links #904
  * Added indicators for notes and overrides applied to results #898
  * Always load data into the redux store
    #748, #753, #776, #777, #828, #833, #836, #853, #861, #897, #923, #939
  * Fixed displaying Nvt tags #880
  * Added comments to Target table #870
  * Added remove filter button to powerfilters #863, #893
  * Improved login page layout #859
  * Removed sticky menu in header #857
  * Update locales if they are changed at the User Settings #856
  * Refined the menu appearance #852, #869
  * Reduced default max height for dialogs to 400px #843
  * Show Report page header before report is loaded #825
  * Clear/Flush redux store on logout #797
  * Allow to add multiple tags simultaneously
    #701, #723, #728, #748, #752, #768, #771, #786, #871, #887
  * Added hostname to result hosts #765
  * Added delta reports to alerts #743, #754
  * Extended Schedules based on ical data
    #720, #724, #729, #731, #739
  * Renamed Task status "Internal Error" to "Interrupted" #718, #719
  * Don't show default dashboard if settings haven't been loaded yet #714
  * Allow to add Tags to scanners #702
  * Removed support for severity class OpenVAS Classic #709

## gsa 8.0+beta1 (2018-05-25)

This is the first beta release of the gsa module 8.0 for the Greenbone
Vulnerability Management (GVM) framework.

This release introduces an entirely re-written version of GSA with an overhauled
new user interface technology, switching from XSLT-generated web pages per
request to a single page JavaScript application. The XSLT got removed
completely and was replaced by a modern JS application allowing to add features
and usability improvements faster and easier in future.

The web server daemon (gsad) got a big code cleanup and improvements. Due to
changing to a JS application it doesn't generate any HTML code anymore. Now gsad
only ships static files and acts as some kind of http proxy between the JS
based GSA and gvmd.

Apart from this, the module covers a number of significant advances
and clean-ups compared to the previous gsa module.

Many thanks to everyone who has contributed to this release:
Hani Benhabiles, Christian Fischer, Juan Jose Nicola, Matthew Mundell,
Timo Pollmeier, Bjoern Ricks, Steffen Waterkamp, Jan-Oliver Wagner and
Michael Wiegand.

Main changes compared to the 7.0 series:

  * The web user interface has been transformed into a single page application
    which is loaded once and then only updates the in-browser data from the
    server.
  * All data loading processes are asynchronous and don't block the GUI from
    reacting to user input.
  * Refreshing of data is done in the background now. Therefore the user doesn't
    need to specify a refresh rate anymore.
  * The its "face" has been removed.
  * The extra help pages has been replaced by links to the documentation.
  * The 'excluded' list option when a New Target is created has been added.
  * The 'classic hosts' asset has been removed.
  * New view on scan results by vulnerability has been added.
  * A link to Scanconfigs from scanner details has been added.
  * The edit dialog for overrides and notes has been improved and is now more
    flexible.
  * The report details view has been overhauled.
  * Multiple dashboards can be defined by the user at the main entry page.
  * The edit mode of the dashboards has been removed. Dashboards are always
    editable now.
  * nodejs >= 6 is required to generate the new JS based version of GSA.
  * npm or yarn is required for installing the JavaScript dependencies.
  * libxslt is no longer required because all XSLT has been removed.
  * The required minimum version of new dependency GVM Libraries is 1.0 and
    the dependency to the openvas-libraries module has been removed. Therefore
    many include directives have been adapted to the new source code.
  * Minimum required version of glib has been raised to 2.42.
  * Minimum required version of cmake has been raised to 3.0.

## gsa 7.0.0 (2016-11-09)

This is the first release of the Greenbone Security Assistant (GSA) 7.0 module
for the Open Vulnerability Assessment System release 9 (OpenVAS-9). It is the
web client that makes the full feature set of OpenVAS Manager available in a web
browser.

GSA 7.0 introduces an entirely new layout and style of the user interface.
This includes a new dashboard feature as well as numerous new charts.
The new GSA also introduces the explicit asset management for hosts and
operating systems.

Many thanks to everyone who has contributed to this release:
Benoît Allard, Hani Benhabiles, Björn Ricks, Matthew Mundell, Timo Pollmeier,
Jan-Oliver Wagner and Michael Wiegand.

Main changes compared to the 6.0 series:
* Comprehensively updated user interface with new style and workflows, dialogs
  and various comfort functions using JS technology.
* Introduced configurable dashboards.
* Several new charts, from schedule gantt to host network topology.
* Explicit asset management for hosts and operating systems.
* Built-in CVE Scanner for immediate offline evaluation of assets.
* Increased several build dependencies.

Main changes compared to 6.1+beta4:
* Comprehensive rework of the charts.
* Comprehensive rework of the dialogs.
* Send filter when creating assets from a report, so that the overrides
  and min QOD settings are used.
* Scanner OMP Slave replaces the Slaves type and require valid TLS certificate.
* Reworked I18N support and added first parts of Portuguese, French,
  Turkish and Arabic.
* Changed performance overview to use from-to ranges.
* Add "Most vulnerable Operating Systems" chart.
* Add alert method SNMP.
* Added a global dashboard.
* Combine individual feed management pages into a single one.
* SCP and verinice credentials now credentials objects.
* Added dashboards to more sections.
* Add Default CA Cert setting.
* Replaced png graphics by svg graphics.
* Add support for connecting to Manager over a UNIX socket.
* Add command line options --munix-socket and --unix-socket.
* Add command line options --http-sts and --http-sts-max-age.
* Increase limit of maximum connections per IP.
* Increase dependency for gnutls from 2.8 to 3.2.15.
* Increase dependency for glib from 2.16 to 2.32.
* Increase required cmake version from 2.6 to 2.8.
* Numerous minor fixes and improvements.
* Some improvements for the logging.
* Fixes for UTF-8.
* Reduced memory consumption and fixed memory leaks.


## gsa 6.1+beta4 (2016-04-15)

This is the fourth beta release of the upcoming version 6.1 of the
Greenbone Security Assistant (GSA). It will be part of the upcoming
OpenVAS-9 release. This module is the web client that makes the
full feature set of OpenVAS Manager available in a web browser.

This release addresses an issue which caused the tar ball of gsa 6.1+beta3 to
be missing a file, making it impossible to build from the release tar ball. It
also improves memory handling during XSL transformations.

Many thanks to everyone who has contributed to this release:
Matthew Mundell, Jan-Oliver Wagner and Michael Wiegand.

Main changes since 6.1+beta3:
* Update list of files to be ignored for tar balls to avoid accidentally
  excluding necessary files.
* Reduce memory usage during XSL transformations.


## gsa 6.1+beta3 (2016-04-14)

This is the third beta release of the upcoming version 6.1 of the
Greenbone Security Assistant (GSA). It will be part of the upcoming
OpenVAS-9 release. This module is the web client that makes the
full feature set of OpenVAS Manager available in a web browser.

This release comprehensively updates the user interface style and
workflows, using JS technologies for dialogs, widgets and various other
elements.

Many thanks to everyone who has contributed to this release:
Benoît Allard, Hani Benhabiles, Matthew Mundell, Timo Pollmeier,
Jan-Oliver Wagner and Michael Wiegand.

Main changes since 6.1+beta2:
* Replace login and password in slaves with credential and show slaves
  using a credential on the credential details page.
* Replace the Certificate and Private Key in Scanners with a Credential.
* Add new alert method 'SCP'.
* Split the autogenerate option into "Autogenerate password" and
* Add new SNMP credential type.  Simplify use of "New Credential" dialog
* Add SNMP credentials to targets.
* Add new client certificate credential type "Autogenerate SSH key pair".
* Add alert conditions for triggering alerts according to result counts
  matched by a filter.
* Add alert event for any SecInfo type.
* Add alert method "Send", for sending the report to a TCP listener.
* Introduce a icon toolbar for overview and details pages.
* Turn Filter section into a toolbar-like compact element.
* New, more dynamic method for creating dashboards / chart boxes
  which makes their size adapt to the screen width, and which also allows
  editing of dashboards like rearranging, removing and adding of new
  components and resizing the row heights.
* Add task preference for auto deleting reports.
* Added links inside charts to respective filters or resources.
* Use the new filter syntax for report results in the filter box.
* Introduce a new info dialog.
* Turned several edit/new pages into dialogs.
* Add syncing of OSP scan configs.
* Apply PRG pattern across entire GUI.
* Reworked login page.
* Add --unix-socket option.
* Add Radius support for authentication.
* Introduce new style for help pages, compatible with the new style
  of the overview pages.
* Get tags working for Assets.
* Various code improvements.


## gsa 6.1+beta2 (2015-10-21)

This is the second beta release of the upcoming version 6.1 of the
Greenbone Security Assistant (GSA). It is the web client that makes the
full feature set of OpenVAS Manager available in a web browser.

This release comprehensively updates the user interface style and
workflows, using JS technologies for dialogs, widgets and various other
aspects.
Also a explicit Asset Management was added for hosts and operating
systems. Several new charts were introduced and a considerable number of
other new features.

Many thanks to everyone who has contributed to this release:
Benoît Allard, Hani Benhabiles, Matthew Mundell, Timo Pollmeier,
Jan-Oliver Wagner, Michael Wiegand and Winland Q. Yang

Main changes since 6.1+beta1:
* New: Hosts and Operating Systems for Asset Management. The previous
  Hosts menu item is renamed to "Hosts (classic).
* New style of the header.
* Add new popup dialogs for any "new" and "edit" dialog.
* Use of the full width of the browser window.
* New layout and interaction scheme of resource list views.
* Add jQuery on all pages except the login page.
* Add subject and message input for email alerts and allow the use of
  various variables in the message text.
* Various extensions to support OSP 1.0 and first 1.1 features.
* Add charts to reports section.
* Split any dual form pages into separate ones for using the popup
  dialogs (for example new/upload combinations).
* Add an upload icon to the Reports page header.
* New: Credentials type.
* Add options to have a user inherit resources from a user being deleted.
* Add alert method "Start Task".
* Add further charts to tasks section, among this the new gantt chart.
* Add charts to Results, among this the new word cloud chart.
* Add option to move a Task to a new slave on the details and edit pages.
* Add a datepicker to support the date entry for new schedules.
* Support IPv6 redirection case.
* Add content security headers.
* Update of Chinese translation.
* Add separate style sheet for login dialog.
* Changed handling of translation strings to allow for standard po file
  management.


## gsa 6.1+beta1 (2015-07-17)

This is the first beta version of the upcoming 6.1 release of the Greenbone
Security Assistant (GSA). It is the web client that makes the full feature set
of OpenVAS Manager available in a web browser.

This release -- in combination with the OpenVAS Manager 6.1+beta1 release --
adds support for CVE scanning. It also contains a number of internal
improvements and minor bugfixes.

Many thanks to everyone who has contributed to this release:
Benoît Allard, Hani Benhabiles, Sven Haardiek, Ilmar Habibulin, Matthew Mundell,
Timo Pollmeier, Jan-Oliver Wagner and Michael Wiegand.

Main changes since 6.0 series:
* Support for CVE scanning has been added.
* Internal improvements and various minor bugfixes.
* Updated documentation.


## gsa 6.0.1 (2015-04-01)

This is the first maintenance release of the Greenbone Security Assistant (GSA)
6.0 module for the Open Vulnerability Assessment System release 8 (OpenVAS-8).

This release addresses, apart from various fixes all over the GUI, especially
the usability improvement for powerfilters, making the less crowded with
standard filter elements.

Many thanks to everyone who contributed to this release:
Hani Benhabiles, Matthew Mundell, Timo Pollmeier and Michael Wiegand.

Main changes compared to 6.0.0:
* Moved standard keywords away from the powerfilter string to
  make the text entry less crowded. The elements are still visible
  below the entry field and can be specified in the powerfilter
  in case these should be changed.
* Allow access to the Create Permissions page even if the user has limited
  subject access.
* Changed connection timeout to allow for very large report downloads.
* Improvements to the package configure and build system.
* Various improvements to the online help.
* Various minor bugfixes.


## gsa 6.0.0 (2015-03-17)

This is the first release of the Greenbone Security Assistant (GSA) 6.0 module
for the Open Vulnerability Assessment System release 8 (OpenVAS-8). It is the
web client that makes the full feature set of OpenVAS Manager available in a web
browser.

GSA 6.0 implements all of the new features of the protocol OMP 6.0.
This includes scanner management, new user roles and Quality of Detection (QoD)
information. The new GSA also introduces support for charts and dashboards as
well as bulk actions and contains a number of other new features and
improvements. Please see the comprehensive list below for more details.

Many thanks to everyone who has contributed to this release:
Michal Ambroz, Benoît Allard, Hani Benhabiles, Matthew Mundell, Timo Pollmeier and Michael
Wiegand.

Main changes compared to the 5.0 series:
* Support for configuring OTP and OSP based scanners has been added. The classic
  OpenVAS Scanner is pre-configured.
* Support for displaying charts has been added.
* A "SecInfo" dashboard showing 4 charts that can be individually be configured
  regarding type, object type and filter has been added
* A scan configuration editor for the OSP based scanner type "ovaldi" has been
  added.
* Support for the SecInfo object type "CERT-Bund" has been added.
* Support for guest user logins has been added.
* Support for new "Super Admin" role in Manager has been added.
* Support for displaying the "Solution Type" of an NVT has been added.
* A "Results" section has been added in the "Scan Management" menu.
* Support for modifying the file name format of exported resource lists,
  resource details and reports has been added.
* Support for bulk actions has been added.
* A "Modify Task" wizard has been added.
* New super permissions for group administration have been added.
* Support for editing user names has been added.
* Support for handling Quality of Detection (QoD) information has been added.
* Support for displaying the success or failure of SSH, SMB and ESXi
  authentication has been added.
* Support for editing of task schedule periods has been added.
* A "Backend operation" line is now included in the page footer. This is the
  time taken to get from the start of the page handler to the start of the XSL
  transform.
* GSA will now use libxslt by default for XSLT processing instead of spawning an
  external 'xsltproc' process.
* Users are now allowed to have multiple simultaneous sessions, as long as the
  sessions are on different browsers.
* Support for adding ESXi credentials to targets has been added.
* The public key requirement has been removed from the Credentials creation.
* The target locator feature has been removed as this is not being fully
  supported by the back end anyway.
* Support for mixing objects owned by different users has been extended.
* The ITS (IT-Schwachstellenampel) face has been updated.
* Setting the user timezone is now easier.
* Permission handling has been improved.
* Powerfilter configuration has been simplified.
* Signal handling has been improved.
* The auto refresh feature has been improved.
* The handling of user groups when dropping privileges has been improved.
* Library checks during package configuration have been improved and are now
  more comprehensive and consistent.
* Handling of linker and compiler flags during package configuration has been
  improved and simplified.
* Documentation has been updated.
* Numerous small improvements and bugfixes.

Main changes compared to 6.0+beta6:
* Support for connection timeouts and limits for concurrent connections per IP
  has been added.
* Powerfilter configuration has been simplified.
* Support for setting scanner keys and certificates has been added.
* Signal handling has been improved.
* Documentation has been updated.


## gsa 6.0+beta6 (2015-02-11)

This is the sixth beta version of the upcoming 6.0 release of the Greenbone
Security Assistant (GSA). It is the web client that makes the full feature set
of OpenVAS Manager available in a web browser.

This release adds support for displaying OSP scanner details, Quality of
Detection (QoD) information and authentication success or failure. It also adds
support for editing task schedule periods and improves the display of solution
type information and contains a number of other bug fixes and improvements.

Many thanks to everyone who has contributed to this release:
Hani Benhabiles, Matthew Mundell, Timo Pollmeier, Jan-Oliver Wagner and Michael
Wiegand.

Main changes since 6.0+beta5:
* Support for displaying OSP scanner details has been added.
* Support for handling Quality of Detection (QoD) information has been added.
* Support for displaying the success or failure of SSH, SMB and ESXi
  authentication has been added.
* Support for editing of task schedule periods has been added.
* Support for displaying solution types has been improved.
* An issue which could cause the GSA session to be terminated prematurely under
  certain circumstances has been fixed.
* An issue which prevented users with the "Super Admin" role from seeing notes
  and overrides created by other users has been fixed.
* An issue which prevented users with the "Super Admin" role from cloning
  certain objects has been fixed.
* Handling of errors caused by incorrect database entries has been improved.
* MIME types for forms are now consistent.
* Error messages for alerts with missing RFPs have been made more consistent.
* Library checks during package configuration have been improved and are now
  more comprehensive and consistent.
* Handling of linker and compiler flags during package configuration has been
  improved and simplified.
* Documentation has been updated.


## gsa 6.0+beta5 (2015-01-12)

This is the fifth beta version of the upcoming 6.0 release of the Greenbone
Security Assistant (GSA). It is the web client that makes the full feature set
of OpenVAS Manager available in a web browser.

This release adds support for sharing slaves, bulk actions and a "Modify Task"
wizard as well as support for improved group administration and editing user
names. It also improves support for OSP scanners and default resource selection
in wizards and addresses a number of smaller issues.

Many thanks to everyone who has contributed to this release:
Hani Benhabiles, Matthew Mundell, Timo Pollmeier, Jan-Oliver Wagner and Michael
Wiegand.

Main changes since 6.0+beta4:
* Support for sharing slaves has been added.
* Support for bulk actions has been added.
* A "Modify Task" wizard has been added.
* New super permissions for group administration have been added.
* Support for editing user names has been added.
* Support for OSP scanners has been improved.
* Improved support for default resource selection in wizards.
* Support for "Super Admin" role has been improved.
* Ensured auto refresh refreshes the correct page.
* Handling of solution type information has been improved and made more
  accessible.
* Documentation has been updated.
* Numerous small improvements and bugfixes.


## gsa 6.0+beta4 (2014-11-21)

This is the fourth beta version of the upcoming 6.0 release of the Greenbone
Security Assistant (GSA). It is the web client that makes the full feature set
of OpenVAS Manager available in a web browser.

This release adds support for the new "Super Admin" role and for displaying NVT
solution types and contains a number of smaller improvements.

Many thanks to everyone who has contributed to this release:
Michael Ambroz, Hani Benhabiles, Matthew Mundell, Timo Pollmeier, Jan-Oliver
Wagner and Michael Wiegand.

Main changes since 6.0+beta3:
* Support for new "Super Admin" role in Manager has been added.
* Support for displaying the "Solution Type" of an NVT has been added.
* Setting the user timezone is now easier.
* Permission handling has been improved.
* Handling of the guest token when requesting charts has been improved.
* Support for modifying the file name format of exported resource lists,
  resource details and reports has been added.
* The handling of user groups when dropping privileges has been improved.
* The build process has been adjusted for changes in OpenVAS Libraries.
* GSA is now only linked against libgthread in environments where this is
  required, i.e. when building with GLib =< 2.30.
* Documentation has been updated.
* Numerous small improvements and bugfixes.


## gsa 6.0+beta3 (2014-10-14)

This is the third beta version of the upcoming 6.0 release of the Greenbone
Security Assistant (GSA). It is the web client that makes the full feature set
of OpenVAS Manager available in a web browser.

This release makes multiple improvements to various charts, such as adding
support for line charts, adding charts to the tasks page and adding support for
exporting data as an HTML table. It also changes the default behaviour for XSLT
processing from spawning an external process to using libxslt and restores
compatibility with older GLib versions.

Many thanks to everyone who has contributed to this release:
Benoît Allard, Hani Benhabiles, Matthew Mundell, Timo Pollmeier and Michael
Wiegand.

Main changes since 6.0+beta2:
* Support for line charts has been added.
* The charts request parameter is now processed for all HTTP GET requests.
* Charts have been added to the tasks page.
* Support for exporting data as an HTML table has been added to charts.
* Numerous cleanups and consolidations for various charts.
* GSA will now use libxslt by default for XSLT processing instead of spawning an
  external 'xsltproc' process.
* Compatibility with older GLib versions (2.30 and before) has been restored.
* Documentation has been updated.


## gsa 6.0+beta2 (2014-09-23)

This is the second beta version of the upcoming 6.0 release of the Greenbone
Security Assistant (GSA). It is the web client that makes the full feature set
of OpenVAS Manager available in a web browser.

This release introduces support for guest user logins and extends support for
multiple scanners. It also allows multiple simultaneous sessions per user and
contains a number of other improvements to the user interface.

Many thanks to everyone who has contributed to this release:
Hani Benhabiles, Michael Meyer, Matthew Mundell, Timo Pollmeier, Jan-Oliver
Wagner and Michael Wiegand.

Main changes since 6.0+beta1:
* Support for guest user logins has been added.
* Support for multiple scanners has been improved further.
* Users are now allowed to have multiple simultaneous sessions, as long as the
  sessions are on different browsers.
* Support for displaying a "Affected Software/OS" section in the results has
  been added.
* The 'clone' action is now available directly from the details pages.
* Support for "NVTs by family" bubble charts has been added.
* Selections in drop-down menus are now automatically submitted if JavaScript is
  available.
* Support for adding ESXi credentials to targets has been added.
* GPLv2+ licence notices now contain the exact wording suggested by the Free
  Software Foundation.
* Documentation has been updated.
* Numerous small improvements and bugfixes.


## gsa 6.0+beta1 (2014-08-23)

This is the first beta version of the upcoming 6.0 release of the Greenbone
Security Assistant (GSA). It is the web client that makes the full feature set
of OpenVAS Manager available in a web browser.

This release -- in combination with the OpenVAS Manager 6.0+beta1 release --
enables a number of new features like the multi-scanner support, the first
charts in SecInfo, the new Cert-BUND in SecInfo and the new results section
under Scan Management.

Many thanks to everyone who has contributed to this release:
Hani Benhabiles, Matthew Mundell, Timo Pollmeier, Jan-Oliver Wagner.

Main changes since 5.0 series:
* New: Configure menu "Scanners" for OTP and OSP based scanners. The classic
  OpenVAS Scanner is pre-configured.
* New: For Task objects there is now a scanner selection. Scanner-specific
  settings are grouped with the respective scanner type. Apart from the
  classic OpenVAS Scanner now a OSP-based OVAL Scanner "ovaldi" is an optional
  scanner type.
* New: Scan Configuration editor for OSP-based scanner type "ovaldi".
* New: Chart types "bar-chart" and "donut", based on the d3 library, for
  each of the SecInfo object types.  These are used for showing severity
  and severity classes.
* New: SecInfo dashboard showing 4 charts that can be indivually be configured
  regarding type, object type and filter.
* New: SecInfo object type "CERT-Bund", a german CERT.
* New: "Results" section in menu "Scan Management".
* Added "Backend operation" in the page footer. This is the time taken to get
  from the start of the page handler to the start of the XSL transform.
* Added warning if login password does not comply with password policy.
* Remove public key requirement from Credentials creation.
* Removed target locator feature as this is not being fully
  supported by the backend anyway.
* Removed any remains of handling Pause status of tasks.
* ITS (IT-Schwachstellenampel, now at 1.1):
  * Added settings page and password warning.
* Various small fixes and improvements.


## gsa 5.0.0 (2014-04-23)

This is the first release of the Greenbone Security Assistant (GSA) 5.0 module
for the Open Vulnerability Assessment System release 7 (OpenVAS-7).
It is the web client that makes the full feature set of OpenVAS Manager
available in a web browser.

GSA 5.0 implements all of the new features of the protocol OMP 5.0.
This includes the Groups, Roles and Permissions management and Tags.
Further major changes are the new results browser, multi-language support
and the switch from "threat" to "severity" concept. For a complete list of
changes, please refer to the list below.

Many thanks to everyone who has contributed to this release:
Benoît Allard, Hani Benhabiles, Michael Meyer, Matthew Mundell, Timo Pollmeier,
Jan-Oliver Wagner and Michael Wiegand.

Main changes since 4.0.x:
* New: CVSS Score calculator.
* New: User, group, role and permission management.
* New: Tags and tag management.
* New: Internationalization support.
* New: Support for app icons.
* New: Support for displaying gathered SSL certificates.
* New: Support for Alterable Tasks.
* New: Setting of the Source Interface for Tasks.
* New: Alive Test for Tasks.
* Changed: The default result filter now includes "low" and "log" messages as well.
* Changed: GSA now requires the user's existing password when changing passwords.
* The concept of "Threat" is replaced by "Severity".
* Improved: Display of prognostic results.
* The interface has been simplified, improved and made more consistent in a
  number of places.
* Support for the alternative face "IT-Schwachstellenampel" has been added.
* The required minimum GnuTLS version has increased to 2.8.
* The required minimum libmicrohttpd version has increased to 0.9.0.
* Added support for setting the priorities for cipher suites when using HTTPS.
* Add --drop option to drop privileges once the chroot is established.
  Attention: This action was previously part of the --chroot parameter, if
  required, this now needs to be explicitly set.
* Add --face to support switching between different layouts.
* Code cleanup.

And additionally changes compared to last release candidate 5.0+beta13:
* Added permission-style check for Trashcan menu item.
* Improved package configuration.
* Various bug-fixes, cleanups and improvements, especially for consistency.

## gsa 5.0+beta13 (2014-04-10)

This is the thirteenth beta version of the upcoming 5.0 release of the Greenbone
Security Assistant (GSA). It is a web client that makes the full feature set of
OpenVAS Manager available through a web browser.

This release adds support for an alternative GSA face called
"IT-Schwachstellenampel" ("IT vulnerability traffic light") and improves support
for role editing. It also improves the handling of signals and libmicrohttpd
error messages.

Many thanks to everyone who has contributed to this release:
Benoît Allard, Hani Benhabiles, Matthew Mundell, Timo Pollmeier, Jan-Oliver
Wagner and Michael Wiegand.

Main changes since 5.0+beta12:
* Signal handling has been improved.
* Logging of libmicrohttpd error messages has been improved.
* Support for role editing has been added.
* The display of permissions for tasks has been improved.
* The i18n documentation has been updated and improved.
* Support for the alternative face "IT-Schwachstellenampel" has been added.


## gsa 5.0+beta12 (2014-03-28)

This is the twelfth beta version of the upcoming 5.0 release of the Greenbone
Security Assistant (GSA). It is a web client that makes the full feature set of
OpenVAS Manager available through a web browser.

This release adds a delete possibility to the role editor, and fix an issue
with redirect locations.

Many thanks to everyone who has contributed to this release:
Matthew Mundell and Hani Benhabiles.

Main changes since 5.0+beta10:
* Complete deleting of roles.
* Use the Host header from the client request to determine the Location
  response header value. Drop back to relative if not provided.
* Code cleanup.


## gsa 5.0+beta11 (2014-03-26)

This is the eleventh beta version of the upcoming 5.0 release of the Greenbone
Security Assistant (GSA). It is a web client that makes the full feature set of
OpenVAS Manager available through a web browser.

This release adds a new role editor, extends the German translation as well as
makes the interface more consistent with the commands available to the user.

Many thanks to everyone who has contributed to this release:
Matthew Mundell, Timo Pollmeier and Hani Benhabiles.

Main changes since 5.0+beta10:
* Adjust tags pages to new OMP syntax that uses "resource" instead of "attach"
  and "orphan" instead of "orphaned". Add markers for orphaned tags and
  resources in trash. Make tags trash more consistent with normal table.
* Add creating of roles, and basis for deleting and editing roles.
* Improvement to the wizard
* Switch filters associated with alerts from "report" to "result".
* More translations to German language.
* Code cleanup.


## gsa 5.0+beta10 (2014-03-18)

this is the tenth beta version of the upcoming 5.0 release of the Greenbone
Security Assistant (GSA). It is a web client that makes the full feature set of
OpenVAS Manager available through a web browser.

This release extends the German translation as well as makes the interface
more consistent with the commands available to the user.

Many thanks to everyone who has contributed to this release:
Benoît Allard, Timo Pollmeier and Matthew Mundell.

Main changes since 5.0+beta9:
* Add Slave and Network	Source Interface fields to the report summary.
* More translations to German language.
* Code cleanup.


## gsa 5.0+beta9 (2014-03-12)

This is the ninth beta version of the upcoming 5.0 release of the Greenbone
Security Assistant (GSA). It is a web client that makes the full feature set of
OpenVAS Manager available in a web browser.

This release now preserves the user's input upon errors during Setting editing,
and extends the German translation.

Many thanks to everyone who has contributed to this release:
Timo Pollmeier and Matthew Mundell.

Main changes since 5.0+beta8:
* Preserve user's input after error on `Edit My Settings`.
* More translations to German language.
* Code cleanup.


## gsa 5.0+beta8 (2014-03-06)

This is the eighth beta version of the upcoming 5.0 release of the Greenbone
Security Assistant (GSA). It is a web client that makes the full feature set of
OpenVAS Manager available in a web browser.

This release now requires the user's existing password when changing passwords
and expects NVT information to be in the new style. It also makes the interface
more consistent with the commands available to the user and extends the German
translation.

Many thanks to everyone who has contributed to this release:
Matthew Mundell, Hani Benhabiles and Timo Pollmeier.

Main changes since 5.0+beta7:
* Make interface more consistent with available commands.
* More translations to German language.
* NVT information is now expected to be in the new style.
* GSA now requires the user's existing password when changing passwords.
* Code cleanup.


## gsa 5.0+beta7 (2014-02-27)

This is the seventh beta version of the upcoming 5.0 release of the Greenbone
Security Assistant (GSA). It is a web client that makes the full feature set of
OpenVAS Manager available in a web browser.

This release adds numerous improvements to the user interface.

Many thanks to everyone who has contributed to this release:
Matthew Mundell, Hani Benhabiles and Timo Pollmeier.

Main changes since 5.0+beta6:
* Show or hide dialog elements according to the availability of commands.
* Prevent targets currently used for being modified.
* More translations to German language.
* Improved i18n implementation.
* Code cleanup and various small bug-fixes.


## gsa 5.0+beta6 (2014-02-16)

This is the sixth beta version of the upcoming 5.0 release of the Greenbone
Security Assistant (GSA). It is a web client that makes the full feature set
of OpenVAS Manager available in a web browser.

This release adds the setting for user interface language and Alive Test
to Target management.

Many thanks to everyone who has contributed to this release:
Matthew Mundell, Jan-Oliver Wagner, Timo Pollmeier and Benoît Allard.

Main changes since 5.0+beta5:
* Add Alive Test to Create Target, Modify Target and Target Details.
* Add setting User Interface Language.
* More translations to German language.
* Improved i18n implementation.
* Code cleanup and various small bug-fixes.


## gsa 5.0+beta5 (2014-01-28)

This is the fifth beta version of the upcoming 5.0 release of the Greenbone
Security Assistant (GSA). It is a web client that makes the full feature set
of OpenVAS Manager available in a web browser.

This release adds internationalization support to the GSA, support for different
'faces' via the new --face parameter as well as numerous improvements to the user
interface.

Many thanks to everyone who has contributed to this release:
Matthew Mundell, Jan-Oliver Wagner, Timo Pollmeier and Benoît Allard.

Main changes since 5.0+beta4:
* Add --face to support switching between different layouts.
* Add internationalization support (english and german included, new translations in
  the form of contributions are welcome).
* The interface has been simplified, improved and made more consistent in a
  number of places.
* Code cleanup.


## gsa 5.0+beta4 (2014-01-13)

This is the fourth beta version of the upcoming 5.0 release of the Greenbone
Security Assistant (GSA). It is the web client that makes the full feature set
of OpenVAS Manager available in a web browser.

This release adds a new --drop parameter to instruct the GSA to drop its privileges
once the chroot has been established, as well as numerous improvements to the user
interface.

Many thanks to everyone who has contributed to this release:
Matthew Mundell, Timo Pollmeier and Hani Benhabiles.

Main changes since 5.0+beta3:
* Add --drop option to drop privileges once the chroot is established.
  Attention: This action was previously part of the --chroot parameter, if
  required, this now needs to be explicitly set.
* The interface has been simplified, improved and made more consistent in a
  number of places.
* Code cleanup.


## gsa 5.0+beta3 (2013-11-22)

This is the third beta version of the upcoming 5.0 release of the Greenbone
Security Assistant (GSA). It is the web client that makes the full feature set
of OpenVAS Manager available in a web browser.

This release adds support for Alterable Tasks and Source Interface access
control. It changes the default result filter to include "low" and "log"
messages as well and adds support for selecting the cipher suite to be used for
the HTTPS connection, as well as numerous improvements to the user interface.

Many thanks to everyone who has contributed to this release:
Hani Benhabiles, Michael Meyer, Matthew Mundell, Timo Pollmeier, Jan-Oliver
Wagner and Michael Wiegand.

Main changes since 5.0+beta2:
* Support for Alterable Tasks has been added.
* Support for setting of the Source Interface has been added.
* Support for the new "Severity" concept has been added in more places.
* The default result filter now includes "low" and "log" messages as well.
* Add support for setting the priorities for cipher suites when using HTTPS.
* The required minimum libmicrohttpd version has increased to 0.9.0.
* The interface has been simplified, improved and made more consistent in a
  number of places.
* Code cleanup.


## gsa 5.0+beta2 (2013-09-30)

This is the second beta version of the upcoming 5.0 release of the Greenbone
Security Assistant (GSA). It is the web client that makes the full feature set
of OpenVAS Manager available in a web browser.

This release fixes an issue with XSL transformations and another one causing
issues after changing the password of the user currently logged in. It also
enables a number of new features added to OpenVAS Manager since the last GSA
release and contains a number of improvements to the user interface.

Many thanks to everyone who has contributed to this release:
Hani Benhabiles, Matthew Mundell, Timo Pollmeier and Jan-Oliver Wagner.

Main changes since 5.0+beta1:
* Support for the new "Severity" concept has been added in a number of places.
* An issue which caused segmentation faults when errors in XSL transformations
  were encountered has been fixed.
* The interface has been simplified, improved and made more consistent in a
  number of places.
* An issue which caused permission issues after changing passwords has been
  fixed.
* Support for debug parameter has been added.
* Parameter handling has been improved.
* Code cleanup.


## gsa 5.0+beta1 (2013-07-01)

This is the first beta version of the upcoming 5.0 release of the Greenbone
Security Assistant (GSA). It is the web client that makes the full feature set
of OpenVAS Manager available in a web browser.

This release -- in combination with the OpenVAS Manager 5.0+beta1 release --
enables a number of new features like improved results display, support for
advanced user and permission management and internationalization.

Many thanks to everyone who has contributed to this release:
Hani Benhabiles, Matthew Mundell, Timo Pollmeier, Jan-Oliver Wagner and Michael
Wiegand.

Main changes since 4.0 series:
* The display of prognostic results has been improved.
* Support for user, group, role and permission management has been added.
* The user interface has been updated to match new and changed functionality in
  OpenVAS Manager.
* The results display has been updated to support new style NVTs.
* The required minimum GnuTLS version has increased to 2.8.
* The required minimum OpenVAS Libraries version has increased to 7.0.0.
* A CVSS Score calculator has been added.
* Tag management and support for tags in a number of places has been added.
* Internationalization support has been added.
* The handling of bad or missing tokens has been improved.
* Support for app icons has been added.
* Support for displaying the network topology natively has been added.
* Support for displaying gathered SSL certificates has been added.
* Code cleanup.


## gsa 4.0+beta5 (2013-02-22)

This is the fifth beta version of the upcoming 4.0 release of the Greenbone
Security Assistant (GSA). It is the web client that makes the full feature set
of OpenVAS Manager available in a web browser.

This release adds support for new features in OpenVAS Manager 4.0+beta5
like the improved Powerfilters, easy access to CVE, OVAL and DFN-CERT data and
various improvements to the interface.

Many thanks to everyone who has contributed to this release:
Hani Benhabiles, Henri Doreau, Andre Heinecke, Werner Koch, Matthew Mundell,
Timo Pollmeier, Jan-Oliver Wagner, Michael Wiegand and Felix Wolfsteller.

Main changes since 4.0+beta4:
* Support for browsing the CVE database has been added.
* Support for accessing OVAL and DFN-CERT data has been added.
* Powerfilters have been improved and are now available in more places.
* SCAP synchronization can now be triggered from the web interface.
* Date selection for schedules has been improved.
* The documentation available through the Help menu has been updated and
  extended.
* Exporting and editing is now supported for more objects.


## gsa 4.0+beta4 (2012-11-05)

This is the fourth beta version of the upcoming 4.0 release of the Greenbone
Security Assistant (GSA). It is the web client that makes the full feature set
of OpenVAS Manager available in a web browser.

This release adds support for new features in OpenVAS Manager 4.0+beta4 like
the automatic filtering of false positives, multiple alerts and a wizard for
new users.

Many thanks to everyone who has contributed to this release:
Andre Heinecke, Matthew Mundell, Jan-Oliver Wagner and Michael Wiegand.

Main changes since 4.0+beta3:
* Support for Auto-FP feature and trusted vendor updates has been added.
* Support for multiple alerts per task has been added.
* Support for a wizard for new users has been added.
* Support for filter management has been added.
* Help texts have been improved.
* Powerfilters are now available in more places.
* CPE Management has been improved.


## gsa 4.0+beta3 (2012-05-04)

This is the third beta version of the upcoming 4.0 release of the Greenbone
Security Assistant (GSA). It is the web client that makes the full feature set
of OpenVAS Manager available in a web browser.

This release adds support for new features in OpenVAS Manager
4.0+beta3 and includes several small UI fixes.

Many thanks to everyone who has contributed to this release:
Matthew Mundell, Michael Wiegand and Felix Wolfsteller.

Main changes since 4.0+beta3:
* Support for OMP capabilities has been added.
* Several small inconsistencies in the user interfaces have been addressed.


## gsa 4.0+beta2 (2012-04-25)

This is the second beta version of the upcoming 4.0 release of the Greenbone
Security Assistant (GSA). It is the web client that makes the full feature set
of OpenVAS Manager available in a web browser.

This release fixes a compatibility issue with Firefox 3.5, includes updates to
the CMake infrastructure and adds support for new features in OpenVAS Manager
4.0+beta2.

Many thanks to everyone who has contributed to this release:
Matthew Mundell, Jan-Oliver Wagner and Michael Wiegand.

Main changes since 4.0+beta2:
* The CMake infrastructure has been cleaned up to ensure that compilation with
  modern gccs works.
* A compatibility issue with Firefox 3.5 has been resolved.
* Support for new features in OpenVAS Manager 4.0+beta2 has been added.


## gsa 4.0+beta1 (2012-04-16)

This is the first beta version of the upcoming 4.0 release of the Greenbone
Security Assistant (GSA). It is the web client that makes the full feature set
of OpenVAS Manager available in a web browser.

This release -- in combination with the OpenVAS Manager 4.0+beta1 release --
introduces the renaming of "Escalator" to "Alert" and an improved handling
of the Targets list.

Many thanks to everyone who has contributed to this release:
Matthew Mundell.

Main changes since 3.0 series:

* Renamed "Escalator" to "Alert".
* Added keyword filter, pagination, export and edit to Targets.
* "New Target" now a page of its own.
* Updated Target details page slightly.
* Split and updated help pages for targets into multiple pages, each linked
  by corresponding dialogs.


## gsa 3.0.0 (2012-03-26)

This is the first release of the Greenbone Security Assistant (GSA) 3.0 module
for the Open Vulnerability Assessment System release 5 (OpenVAS-5).
It is the web client that makes the full feature set of OpenVAS Manager
available in a web browser.

GSA 3.0 implements all of the new features of the protocol OMP 3.0.
This includes Asset Management, Port Lists, SecInfo Management with SCAP data,
delta reports and prognostic reports.

Many thanks to everyone who has contributed to this release:
Henri Doreau, Stephan Kleine, Matthew Mundell, Michael Wiegand and Jan-Oliver
Wagner.

Main changes since 2.0.x:

* New: Configure object Port Lists.
* New: References info box in results view.
* New: Product detection info box in results view.
* New: Allow target list upload from file.
* New: Support for note/overrides lifetimes.
* New: Support for empty passwords has been added.
* New: Support for changing user passwords.
* New: Asset Management.
* New: Exporting notes and overrides.
* New: Prognostic scans.
* New: Task observers.
* New: SecInfo Database with SCAP data CVE and CPE.
* New: Individual user settings, starting with time zone.
* New: Delta reports.
* New: Display single result details.
* Changed: The max_host and max_checks scan performance parameters have
  been moved from scan configs to tasks.
* New: Indicators for detected operating systems.
* New: Uploading additional reports to a container task.
* New: Displaying the hostname in the result.
* Changed: Limitations on passwords allowed for LSC credentials have been reduced
  further.
* New: Trashcan. It is now possible to place objects in a trashcan
  instead of deleting them directly.
* New: Number of results per page adjustable.
* The GSA no longer terminates upon receiving a SIGHUP signal to better match
  expected behavior.
* The login behaviour has been improved.
* Support for listing NVTs addressing a certain CVE has been added.
* Support for listing CVEs affecting a certain CPE has been added.
* An issue which caused uploaded PKCS #12 certificates to be incorrectly
  truncated has been fixed.
* The internal handling of request parameters has been improved.
* The user interface design has been updated.
* Support for improved handling of ISO timestamps has been added.
* A bug which caused valid hostnames to be rejected in the LDAP host field has
  been fixed.
* GET and POST requests are now used consistently throughout the GSA.
* A number of inconsistencies in the interface have been addressed.
* A number of compiler warnings discovered by Stephan Kleine have been
  addressed.

And additionally changes compared to last release candidate 3.0+rc1:

* New: Per-user LDAP authentication configurable.
* Allow to create notes/overrides for observed tasks.
* Allows ',' as separator for observer lists.


## gsa 3.0+rc1 (2012-03-15)

This is the first release candidate of the upcoming 3.0 release of the Greenbone
Security Assistant (GSA). It is the web client that makes the full feature set
of OpenVAS Manager available in a web browser.

This release adds the Port Lists feature and report download for delta
reports and prognostic reports.

Many thanks to everyone who has contributed to this release:
Henri Doreau, Matthew Mundell and Felix Wolfsteller.

Main changes since 3.0+beta8:
* New feature Port Lists.
* New references info box in results view.
* New product detection info box in results view.
* Allow target list upload from file.
* Various bug fixes.


## gsa 3.0+beta8 (2011-12-02)

This is the eight beta version of the upcoming 3.0 release of the Greenbone
Security Assistant (GSA). It is the web client that makes the full feature set
of OpenVAS Manager available in a web browser.

This release adds support for note lifetimes and empty passwords and improves
input validation and the navigation when viewing delta reports.

Many thanks to everyone who has contributed to this release:
Matthew Mundell and Michael Wiegand.

Main changes since 3.0+beta7:
* The navigation when viewing delta reports had been improved.
* Support for note lifetimes has been added.
* Support for empty passwords has been added.
* Input validation has been improved.


## gsa 3.0+beta7 (2011-11-23)

This is the seventh beta version of the upcoming 3.0 release of the Greenbone
Security Assistant (GSA). It is the web client that makes the full feature set
of OpenVAS Manager available in a web browser.

This release add support for improved handling of ISO timestamps and fixes
visual inconsistencies in asset management and override information display.

Many thanks to everyone who has contributed to this release:
Matthew Mundell and Michael Wiegand.

Main changes since 3.0+beta6:
* Support for improved handling of ISO timestamps has been added.
* A number of visual inconsistencies in the asset management have been
  addressed.
* A bug with cause override information to be displayed even when no overrides
  were applied has been fixed.


## gsa 3.0+beta6 (2011-11-16)

This is the sixth beta version of the upcoming 3.0 release of the Greenbone
Security Assistant (GSA). It is the web client that makes the full feature set
of OpenVAS Manager available in a web browser.

This release adds support for changing the user password through GSA, improves
the display of SCAP data and adds support for exporting notes and overrides and
for override lifetimes. It also fixes a bug which cause sessions to expire
prematurely and a bug in the hostname validation for LDAP hosts.

Many thanks to everyone who has contributed to this release:
Henri Doreau, Matthew Mundell, Michael Wiegand and Jan-Oliver Wagner.

Main changes since 3.0+beta5:
* Support for changing user passwords has been added.
* Support for listing NVTs addressing a certain CVE has been added.
* Support for listing CVEs affecting a certain CPE has been added.
* Support for exporting notes and overrides has been added.
* A bug which caused sessions to expire prematurely with some browsers has been
  fixed.
* Support for displaying the SCAP update timestamp has been added.
* Support for override lifetimes has been added.
* A bug which caused valid hostnames to be rejected in the LDAP host field has
  been fixed.


## gsa 3.0+beta5 (2011-10-11)

This is the fifth beta version of the upcoming 3.0 release of the Greenbone
Security Assistant (GSA). It is the web client that makes the full feature set
of OpenVAS Manager available in a web browser.

This release adds support for a number of new features, including asset
management, displaying SCAP data, prognostic scans, task observers and
individual settings for users. It also features a redesigned user interface and
improved internal handling of request parameters.

Many thanks to everyone who has contributed to this release:
Henri Doreau, Matthew Mundell, Michael Wiegand and Jan-Oliver Wagner.

Main changes since 3.0+beta4:
* Support for asset management has been added.
* The internal handling of request parameters has been improved.
* The user interface design has been updated.
* Support for prognostic scans has been added.
* Support for task observers has been added.
* Support for displaying SCAP data has been added.
* Support for individual user settings has been added.
* Support for individual time zones for users has been added.


## gsa 3.0+beta4 (2011-07-21)

This is the fourth beta version of the upcoming 3.0 release of the Greenbone
Security Assistant (GSA). It is the web client that makes the full feature set
of OpenVAS Manager available in a web browser.

This release addresses a number of minor issues which were discovered after the
release of GSA 3.0+beta3 and improves the display of delta report and individual
result details. For details, please refer to the list of changes below.

Many thanks to everyone who has contributed to this release:
Henri Doreau, Matthew Mundell, Michael Wiegand and Jan-Oliver Wagner.

Main changes since 3.0+beta3:
* A number of inconsistencies in the interface have been addressed.
* Support for displaying delta reports has been improved.
* Support for viewing individual result details has been improved.
* The max_host and max_checks scan performance parameters have been moved from
  scan configs to tasks.


## gsa 3.0+beta3 (2011-06-24)

This is the third beta version of the upcoming 3.0 release of the Greenbone
Security Assistant (GSA). It is the web client that makes the full feature set
of OpenVAS Manager available in a web browser.

This release addresses a number of minor issues which were discovered after the
release of GSA 3.0+beta2 and introduces a number of new features. For details,
please refer to the list of changes below.

Many thanks to everyone who has contributed to this release:
Henri Doreau, Stephan Kleine, Matthew Mundell, Michael Wiegand and Jan-Oliver
Wagner.

Main changes since 3.0+beta2:
* Support for displaying delta reports has been added.
* Support for showing detected operating systems has been improved.
* Support for uploading additional reports to a container task has been added.
* A number of compiler warnings discovered by Stephan Kleine have been
  addressed.
* An issue which caused uploaded PKCS #12 certificates to be incorrectly
  truncated has been fixed.
* The display of command results has been improved.
* Support for displaying the hostname in the result has been added.
* Support for viewing individual result details has been added.


## gsa 3.0+beta2 (2011-05-19)

This is the second beta version of the upcoming 3.0 release of the Greenbone
Security Assistant (GSA). It is the web client that makes the full feature set
of OpenVAS Manager available in a web browser.

This release addresses a number of minor issues which were discovered after the
release of GSA 3.0+beta1. For details, please refer to the list of changes
below.

Many thanks to everyone who has contributed to this release:
Matthew Mundell, Michael Wiegand and Jan-Oliver Wagner.

Main changes since 3.0+beta1:
* Limitations on passwords allowed for LSC credentials have been reduced
  further.
* GET and POST requests are now used consistently throughout the GSA.
* The GSA no longer terminates upon receiving a SIGHUP signal to better match
  expected behavior.


## gsa 3.0+beta1 (2011-05-05)

This is the first beta version of the upcoming 3.0 release of the Greenbone
Security Assistant (GSA). It is the web client that makes the full feature set
of OpenVAS Manager available in a web browser.

This release -- in combination with the OpenVAS Manager 3.0+beta1 release --
introduces a number of new features. For details, please refer to the list of
changes below.

Many thanks to everyone who has contributed to this release:
Henri Doreau, Matthew Mundell, Michael Wiegand and Jan-Oliver Wagner.

Main changes since 2.0 series:
* New feature: Trashcan. It is now possible to place objects in a trashcan
  instead of deleting them directly.
* The login behaviour has been improved.
* Support for Host Details reported by OpenVAS Scanner has been added.
* Support for container task (imported reports) has been added.
* Support for specifying an SSH port for Local Security Checks has been added.
* Support for escalating result to a Sourcefire Defense Center has been added.
* Support for using an SSH key pair for SSH authentication has been added.
* Support for setting the number of results displayed on one page has been
  added.


## gsa 2.0.1 (2011-03-02)

This is the first maintenance release of the Greenbone Security Assistant (GSA)
2.0 module for the Open Vulnerability Assessment System release 4 (OpenVAS-4).
It is the web client that makes the full feature set of OpenVAS Manager
available in a web browser.

This release fixes three memory and resource leaks discovered after the release
of GSA 2.0.0. It also switches XSL transformations to a separate process, which
protects the GSA from threading and memory errors in libxslt and libxml.

Many thanks to everyone who has contributed to this release:
Matthew Mundell, Pavel Sejnoha, Michael Wiegand and Felix Wolfsteller.

Main changes since 2.0.0:
* Two memory leaks discovered by Pavel Sejnoha and one resource leak discovered
  by Felix Wolfsteller have been closed.
* GSA now does XSL transformation in a separate process by default.


## gsa 2.0.0 (2011-02-21)

This is the first release of the Greenbone Security Assistant (GSA) 2.0 module
for the Open Vulnerability Assessment System release 4 (OpenVAS-4).
It is the web client that makes the full feature set of OpenVAS Manager
available in a web browser.

GSA 2.0 implements all of the new features of the protocol OMP 2.0.
This includes the plugin based report format framework, the master-slave
mode and many other changes and improvements. It also brings several
improvements to existing features, like credential management, session
management and an improved build environment.

Many thanks to everyone who has contributed to this release:
Stephan Kleine, Matthew Mundell, Jan-Oliver Wagner, Michael Wiegand and Felix
Wolfsteller.

Main changes since 1.0.x:
* Support for report format plugin framework has been added.
* Support for master-slave mode has been added.
* Support for editing credentials has been added.
* Support for agent verification has been added.
* Input validation for user names and passwords has been improved.
* Support for Microsoft Internet Explorer has been improved.
* The usability and layout of the web interface has been improved.
* GSA now builds with libmicrohttpd 0.9.2 and above.
* Target credentials for SMB and SSH are now separated.
* The user interface for displaying filtered reports and for report downloads
  has been improved.
* Hardening flags are now enabled during compile time to increase code quality.
* Support for setting the port range for a target has been added.
* If no port is specified, GSA will now attempt to listen on the appropriate
  privileged port (80 or 443) and fall back to listening on its default port
  (9392) if those are unavailable.
* GSA now uses pkg-config to find required libraries.
* The HTTP Basic Auth based session management has been replace with a token
  based session management.
* A JavaScript indicator has been added.
* Support for fallback system reports has been added.
* The "About" page has been reworked.
* Cookie based session identification has been added.

Main changes since 2.0+rc5:
* The JavaScript indicator has been improved.
* GSA now checks for required libxml threading support.


## gsa 2.0+rc5 (2011-02-18)

This is the fifth release candidate for the upcoming 2.0 release of the
Greenbone Security Assistant (GSA). It is the web client that makes the full
feature set of OpenVAS Manager available in a web browser.  Release 2.0 is part
of OpenVAS 4, the next generation of the Open Vulnerability Assessment System.

This release fixes an issue which caused some actions in the GSA to fail due to
an error in the cookie base session identification and improves the handling of
relogins after expired sessions.

Many thanks to everyone who has contributed to this release:
Matthew Mundell.

Main changes since 2.0+rc4:
* The cookie base session identification has been improved.
* An issue with parsing the session cookie has been fixed.
* The handling of POST requests after a relogin has been improved.


## gsa 2.0+rc4 (2011-02-17)

This is the fourth release candidate for the upcoming 2.0 release of the
Greenbone Security Assistant (GSA). It is the web client that makes the full
feature set of OpenVAS Manager available in a web browser.  Release 2.0 is part
of OpenVAS 4, the next generation of the Open Vulnerability Assessment System.

This release features a new cookie based session identification infrastructure,
several improvements to user interface, documentation and build environment and
adds support for fallback system reports.

Many thanks to everyone who has contributed to this release:
Matthew Mundell, Jan-Oliver Wagner and Michael Wiegand.

Main changes since 2.0+rc3:
* The documentation and the build environment have been updated.
* The scan config overview now shows the number of selected NVT through family
  selection as well.
* A JavaScript indicator has been added.
* Support for fallback system reports has been added.
* An issue which caused logins to fail under certain circumstances due to overly
  strict input validation has been fixed.
* The "About" page has been reworked.
* Cookie base session identification has been added.


## gsa 2.0+rc3 (2011-02-04)

This is the third release candidate for the upcoming 2.0 release of the
Greenbone Security Assistant (GSA). It is the web client that makes the full
feature set of OpenVAS Manager available in a web browser.  Release 2.0 is part
of OpenVAS 4, the next generation of the Open Vulnerability Assessment System.

This release features a complete replacement of the HTTP Basic Auth based
session management with a token based session management. It also contains
improved documentation and improvements to the build environment.

Many thanks to everyone who has contributed to this release:
Matthew Mundell, Jan-Oliver Wagner and Michael Wiegand.

Main changes since 2.0+rc2:
* A notice is added to the log if binding to the default port failed and the
  fallback port was used.
* GSA now uses pkg-config to find required libraries.
* The HTTP Basic Auth based session management has been replace with a token
  based session management.
* GSA now provides a manual page for the gsad binary.


## gsa 2.0+rc2 (2011-01-21)

This is the second release candidate for the upcoming 2.0 release of the
Greenbone Security Assistant (GSA). It is the web client that makes the full
feature set of OpenVAS Manager available in a web browser.  Release 2.0 is part
of OpenVAS 4, the next generation of the Open Vulnerability Assessment System.

This release extends the range of valid characters for LSC credential passwords,
improves the behavior if no port is specified and makes the output of --version
compliant with the GNU Coding Standards.

Many thanks to everyone who has contributed to this release:
Matthew Mundell, Jan-Oliver Wagner and Michael Wiegand.

Main changes since 2.0+rc1:
* The output of --version now complies with the GNU Coding Standards.
* The range of valid characters for LSC credential passwords has been extended
  further.
* If no port is specified, GSA will now attempt to listen on the appropriate
  privileged port (80 or 443) and fall back to listening on its default port
  (9392) if those are unavailable.


## gsa 2.0+rc1 (2010-12-21)

This is the first release candidate for the upcoming 2.0 release of the
Greenbone Security Assistant (GSA). It is the web client that makes the full
feature set of OpenVAS Manager available in a web browser.  Release 2.0 is part
of OpenVAS 4, the next generation of the Open Vulnerability Assessment System.

This release adds support for separate SMB and SSH credentials and for setting
per-target port ranges. It improves the user interface for displaying filtered
reports and for report downloads.

Many thanks to everyone who has contributed to this release:
Matthew Mundell, Jan-Oliver Wagner and Michael Wiegand.

Main changes since 2.0+beta1:
* Error handling for reports has been improved.
* A bug which cause credential comments to be ignored when creating new LSC
  credentials has been fixed.
* Target credentials for SMB and SSH are now separated.
* The user interface for displaying filtered reports and for report downloads
  has been improved.
* Hardening flags are now enabled during compile time to increase code quality.
* Support for setting the port range for a target has been added.


## gsa 2.0+beta1 (2010-11-19)

This is the first beta version of the upcoming 2.0 release of the
Greenbone Security Assistant (GSA). It is the web client that makes
the full feature set of OpenVAS Manager available in a web browser.
Release 2.0 is part of OpenVAS 4, the next generation
of the Open Vulnerability Assessment System.

GSA 2.0 implements all of the new features of the protocol OMP 2.0.
This include the plugin based report format framework, the master-slave
mode and many other changes and improvements.

Many thanks to everyone who has contributed to this release:
Stephan Kleine, Matthew Mundell, Jan-Oliver Wagner, Michael Wiegand and Felix
Wolfsteller.

Central new features of Greenbone Security Assistant 2.0:

* Support for report format plugin framework has been added.
* Support for master-slave mode has been added.
* Support for editing credentials has been added.
* Support for agent verification has been added.
* Input validation for user names and passwords has been improved.
* Support for Microsoft Internet Explorer has been improved.
* The usability and layout of the web interface has been improved.
* GSA now builds with libmicrohttpd 0.9.2 and above.


## gsa 1.0.0 (2010-08-02)

This is the 1.0.0 release of GSA (Greenbone Security Assistant), an OMP web client
for the Open Vulnerability Assessment System (OpenVAS).

GSA 1.0 represents almost 2 years of intensive work. The mission of GSA is to be
a web client to the OpenVAS Manager 1.0 via the OpenVAS Management Protocol (OMP).

GSA offers a complete implementation of OMP in order to access all features
to organize and manage OpenVAS vulnerability scans. Additionally, GSA
optionally acts as a client for the upcoming openvas-administrator using the
OpenVAS Administration Protocol (OAP) which allows e.g. management of scan users.

Central features of Greenbone Security Assistant are:

* Full OMP 1.0 client. The XML-based OMP responses are transformed into
  web pages via XSLT.

* No additional web-server required. The GSA daemon (gsad) uses microhttpd
  to implement a HTTP service on its own.

* Plain HTML. Neither cookies, JavaScript nor other dynamic elements are used.
  GSA works stateless and uses HTTP Basic Auth.

Greenbone Security Assistant is Free Software (Open Source), licensed
under GNU General Public License Version 2 or any later version.

The OpenVAS development team offers support for any efforts to create binary
packages for the various Linux distributions in order have this new server
readily available for users as soon as possible. Please use our openvas-distro
mailing list for this purpose.


Many thanks to everyone who has contributed to this release since 1.0.0.rc1:
Matthew Mundell, Michael Wiegand.

Main changes since 1.0.0.rc1:
* A bug which caused NVT preferences to be saved incorrectly under certain
  circumstances has been fixed.


## gsa 1.0.0.rc1 (2010-07-16)

This is the first release candidate of the optional gsa module for the Open
Vulnerability Assessment System (OpenVAS) leading up to the upcoming gsa 1.0.

Many thanks to everyone who has contributed to this release:
Matthew Mundell, Jan-Oliver Wagner, Michael Wiegand and Felix Wolfsteller.

Main changes since 1.0.0-beta6:
* Support for LDAP and ADS has been added.
* A number of changes have been made to stay compatible with the updated OMP
  specification.
* Initial support for fetching targets from external sources has been added.
* Support for threat overrides has been added.
* Support for Syslog and SNMP escalators has been added.
* Support for agents has been improved.


## gsa 1.0.0-beta7 (2010-05-28)

This is the seventh beta release of the optional gsa module for the Open
Vulnerability Assessment System (OpenVAS) leading up to the upcoming gsa 1.0.

Many thanks to everyone who has contributed to this release:
Hartmut Goebel, Matthew Mundell, Jan-Oliver Wagner, Michael Wiegand and Felix
Wolfsteller.

Main changes since 1.0.0-beta6:
* An issue which caused empty charts in the performance monitor has been fixed.
* An issue which caused a new task created with both an escalator and a schedule
  to lose the schedule has been fixed.
* Support for Internet Explorer 6 clients has been improved.
* Support for using the "Threat Level Change" escalator condition has been
  added.
* The handling of uploaded preference files has been improved.
* The handling of requests for nonexistent pages has been improved.
* Support for pausing of tasks has been added.
* Support for displaying CVSS scores and Risk Factor values has been added.
* The handling of errors during XSL transformation has been improved.
* The scan start time and end time for individual host are now displayed in the
  report.
* Support for excluding hosts without results from the report has been added.
* Support for filtering results based on CVSS scores has been fixed.


## gsa 1.0.0-beta6 (2010-04-15)

This is the sixth beta release of the optional gsa module for the Open
Vulnerability Assessment System (OpenVAS) leading up to the upcoming gsa 1.0.

Many thanks to everyone who has contributed to this release:
Stephan Kleine, Matthew Mundell, Mareike Piechowiak, Karl-Heinz Ruskowski,
Jan-Oliver Wagner and Michael Wiegand.

Main changes since 1.0.0-beta5:

* Support for ITG and CPE reports has been improved.
* Support for resuming stopped tasks has been added.
* Support for task scheduling has been added.
* Initial support for editing tasks has been added.
* Support for displaying the version of an installed feed has been added.
* A number of build issues have been fixed.
* The documentation available via the "?" icon has been updated.
* The gsad binary is now installed to /usr/sbin instead of /usr/bin.


## gsa 1.0.0-beta5 (2010-03-04)

This is the fifth beta release of the optional gsa module for the Open
Vulnerability Assessment System (OpenVAS) leading up to the upcoming gsa 1.0.

Many thanks to everyone who has contributed to this release:
Matthew Mundell, Jan-Oliver Wagner, Michael Wiegand and Felix Wolfsteller.

Main changes since 1.0.0-beta4:

* Support for notes has been added.
* Support for ITG and CPE reports has been added.
* Improved HTTP conformity.
* Significant speed-up.
* Various cosmetic changes of the html pages
  as well as of some report types.


## gsa 1.0.0-beta4 (2010-02-05)

This is the fourth beta release of the optional gsa module for the Open
Vulnerability Assessment System (OpenVAS) leading up to the upcoming gsa 1.0.

Many thanks to everyone who has contributed to this release:
Matthew Mundell, Jan-Oliver Wagner, Michael Wiegand and Felix Wolfsteller.

Main changes since 1.0.0-beta3:

* Improved HTTP conformity.
* Improved Feed synchronization support.
* Improved line wrapping in reports.
* A bug in the report pagination has been fixed.


## gsa 1.0.0-beta3 (2010-01-27)

This is the third beta release of the optional gsa module
for the Open Vulnerability Assessment System (OpenVAS) leading up to the
upcoming gsa 1.0.

Many thanks to everyone who has contributed to this release:
Matthew Mundell and Felix Wolfsteller.

Main changes since 1.0.0-beta2:

* Improved HTTP conformity.
* Fixed resource leak.
* Improved input checking.
* Add option to run in chroot.


## gsa 1.0.0-beta2 (2010-01-27)

This is the second beta release of the optional gsa module
for the Open Vulnerability Assessment System (OpenVAS) leading up to the
upcoming gsa 1.0.

Many thanks to everyone who has contributed to this release:
Matthew Mundell, Jan-Oliver Wagner and Felix Wolfsteller.

Main changes since 1.0.0-beta1:

* Integrated online help extended.
* Improved handling of feed management.
* Added support for administrator feature to edit
  scanner settings.
* Added support for administrator feature to edit
  user details (password, IP-based access rules).
* Allow "\" as part of a credential login name.
* Remain on the task page after deleting the
  task's last report.
* Improved handling of XML/HTML report exports.
* Added command line option "--listen", "--alisten",
  "--mlisten".


## gsa 1.0.0-beta1 (2010-01-12)

This is the first beta release of the optional gsa module
for the Open Vulnerability Assessment System (OpenVAS) leading up to the
upcoming gsa 1.0.

Many thanks to everyone who has contributed to this release:
Matthew Mundell, Jan-Oliver Wagner, Felix Wolfsteller and Michael Wiegand.<|MERGE_RESOLUTION|>--- conflicted
+++ resolved
@@ -23,12 +23,9 @@
    performance page.
  * Add link referencing the performance during scan time to the report details
    page.
-<<<<<<< HEAD
  * Renamed "PGP Key" credential to "PGP Encryption Key" #1208
-=======
  * Allow to sort the nvts table at the edit scan config families dialog by
    name, oid, severity, timeout and selected #1210
->>>>>>> 08b1121e
 
 
 ## gsa 8.0+beta2 (2018-12-04)
