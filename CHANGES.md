# SUMMARY OF RELEASE CHANGES FOR GREENBONE SECURITY ASSISTANT

For detailed code changes, please visit
 https://github.com/greenbone/gsa/commits/master
or get the entire source code repository and view log history:
$ git clone https://github.com/greenbone/gsa.git
$ cd gsa && git checkout gsa-8.0 && git log

## gsa 8.0.1 (unreleased)

<<<<<<< HEAD
 * Fix New Target dialog contains value from Edit Target #1281
=======
 * Fix opening alert report composer #1280 #1276
>>>>>>> 3baade46
 * Remove fifth from schedule #1279
 * Fix showing authentication methods in user dialog #1278
 * Fix Result details page #1275
 * Add tooltips to deactivated text fields in AlertDialog #1269
 * Fix displaying reserved filter keywords in content composer #1268
 * Disable inputs for improper option selection in EmailMethodPart of
   AlertDialog #1266
 * Removed obsolete CLI arguments #1265
   * --login-label
   * --http-guest-chart-frame-opts
   * --http-guest-chart-csp
   * --guest-username
   * --guest-password
 * Fix GSA version at about page #1264
 * Fix link to protocol documentation at about page #1264
 * Cleanup get_report function in gsad #1263
 * Fix testing alerts #1260
 * Fix release build #1259, #1265

## gsa 8.0.0 (2018-04-05)

This is the first release of the gsa module 8.0 for the Greenbone
Vulnerability Management (GVM) framework.

This release introduces an entirely re-written version of GSA with an overhauled
new user interface technology, switching from XSLT-generated web pages per
request to a single page JavaScript application. The XSLT got removed
completely and was replaced by a modern JS application allowing to add features
and usability improvements faster and easier in future.

The web server daemon (gsad) got a big code cleanup and improvements. Due to
changing to a JS application it doesn't generate any HTML code anymore. Now gsad
only ships static files and acts as some kind of http proxy between the JS
based GSA and gvmd.

Apart from this, the module covers a number of significant advances
and clean-ups compared to the previous gsa module.

 * Display error message if an entity couldn't be loaded #1252
 * Support old secinfo URLs and redirect to replacement pages #1247
 * Add guest user login support #1246
 * Allow to set default host and operating system filters #1243
 * Don't crash if start or end date for performance page are invalid #1237
 * Change order of options in target dialog #1233
 * Don't limit the input field lengths anymore #1232
 * Convert first filter keyword values less then one to one #1228
 * Always use equal relation for first and rows filter keywords #1228
 * Add confirmation dialog when creating a user without a role #1224
 * Use dialogs to edit LDAP and RADIUS authentication #1212 #1213
 * Renamed "PGP Key" credential to "PGP Encryption Key" #1208
 * Add link referencing the performance during scan time to the report details
 * Allow to pass start time, end time and sensor/slave id as URL parameters to
 performance page.
 * New feature: Remediation Tickets #1126
 * Fix issues with updating user authentication and logging out active
 sessions after changing the password of a user #1159
 * Tags can now contain backslashes, forward slashes and percent signs in the
 value as well as hyphens in the name to allow using the special task tag
 "smb-alert:file_path". #1107 #1142 #1145
 * Allow to sort the nvts table at the edit scan config families dialog by
 name, oid, severity, timeout and selected #1210
 * Add feature: Scan Report Content Composer #1073 #1084 #1086 #1090
 * Add solution type to report details powerfilter #1091
 * Sort alerts at task details alphanumerically #1094
 * Add Alemba vFire alert to GUI #1100
 * Add Sourcefire PKCS12 password support #1150
 * Fix crash of Task dialog without user having get_config, get_scanner,
   get_tags and get_targets permissions #1220
 * Ensure host ordering is valid in task dialog #1220
 * Disable tag selection if not task should be added in create task dialog #1220
 * Don't show add tag fields when editing a task #1220
 * Fix race condition resulting in not displaying scan config details at task
   dialog when opening the dialog for the first time #1220
 * Fix saving run schedule once setting from Task dialog #1220
 * Don't create a container task from the task dialog accidentally #1220
 * Use "Do not automatically delete reports" as default again in task dialog
   #1220


## gsa 8.0+beta2 (2018-12-04)

Many thanks to everyone who has contributed to this release:
Christian Fischer (cfi-gb), Matthew Mundell (mattmundell), Timo Pollmeier
(timopollmeier), Bjoern Ricks (bjoernricks), Steffen Waterkamp (swaterkamp),
Michael Wiegand (wiegandm) and asmaack.

Main changes compared to 8.0+beta1

  * Refined appearance of the GUI #987, #991, #995, #998, #1004, #1021, #1025,
    #1026, #1030, #1037, #1043, #1053, #1058
  * Allow rename main dashboards #1076
  * Don't close dialog on outer clicks #1074
  * Allow to encrypt alert emails via smime and pgp #1070
  * New credential types smime and pgp for alert email encryption #1070
  * Fixed displaying the Observer icon #1053
  * New reworked icon set #1053
  * Add cancel button to all dialogs #1048
  * Don't crash GSA completely if an unexpected error did occur #1046
  * Fix saving nvt preferences in gsad #1045
  * Fix "Current User" inheritance on "Delete User" #1038
  * Don't show links to details pages for entities in Trashcan #1035
  * Remove maxlength of hosts for notes and overrides #1033
  * Allow to store dashboard chart specific data #1022
  * Updated and improved Line Charts #1012 #1022
  * Cleaned up wizards #1001
  * Split Results Host column into IP and Name #999 #998
  * Update to Create React App 2.0 #997
  * Put NVT preferences into own tab on details page #991
  * Change report summary table appearance #991
  * Allow to toggle chart legend and 2D/3D view of pie charts #989
  * Changed visual appearance of Tables #983
  * Changed Donut Chart to a Pie Chart #982
  * Improved visual appearance of Donut Charts while resizing #979
  * Set min size for Line Charts and reduce number of x-axis labels to not
    overlap #977
  * Removed Scan, Asset, SecInfo Dashboards and added Dashboard "templates" to
    the main dashboard #974
  * Removed Dashboard Display menus with an icon overlay #971, #972
  * Don't set an unknown locale #966
  * Require NodeJS >= 8 #964
  * Replaced glamorous with styled-components for settings styles
    #913, #919, #922, #924, #925, #929, #934, #938, #948, #949, #950
  * Support for cmake and cmake3 executables #936
  * Support for yarn offline mode #935
  * Fixed sorting of tables at Report details #929
  * Use Tabs for structuring data at User Settings #927
  * Adjusted auto reload interval automatically #917
  * Automatically logout user after session has timed out #908
  * Fixed saving the default severity #907
  * Allow to filter results by solution type via powerfilter dialog #906
  * Extend the session timeout on user interaction
    #865, #902, #905
  * Don't show external link dialog when clicking on Greenbone links #904
  * Added indicators for notes and overrides applied to results #898
  * Always load data into the redux store
    #748, #753, #776, #777, #828, #833, #836, #853, #861, #897, #923, #939
  * Fixed displaying Nvt tags #880
  * Added comments to Target table #870
  * Added remove filter button to powerfilters #863, #893
  * Improved login page layout #859
  * Removed sticky menu in header #857
  * Update locales if they are changed at the User Settings #856
  * Refined the menu appearance #852, #869
  * Reduced default max height for dialogs to 400px #843
  * Show Report page header before report is loaded #825
  * Clear/Flush redux store on logout #797
  * Allow to add multiple tags simultaneously
    #701, #723, #728, #748, #752, #768, #771, #786, #871, #887
  * Added hostname to result hosts #765
  * Added delta reports to alerts #743, #754
  * Extended Schedules based on ical data
    #720, #724, #729, #731, #739
  * Renamed Task status "Internal Error" to "Interrupted" #718, #719
  * Don't show default dashboard if settings haven't been loaded yet #714
  * Allow to add Tags to scanners #702
  * Removed support for severity class OpenVAS Classic #709

## gsa 8.0+beta1 (2018-05-25)

This is the first beta release of the gsa module 8.0 for the Greenbone
Vulnerability Management (GVM) framework.

This release introduces an entirely re-written version of GSA with an overhauled
new user interface technology, switching from XSLT-generated web pages per
request to a single page JavaScript application. The XSLT got removed
completely and was replaced by a modern JS application allowing to add features
and usability improvements faster and easier in future.

The web server daemon (gsad) got a big code cleanup and improvements. Due to
changing to a JS application it doesn't generate any HTML code anymore. Now gsad
only ships static files and acts as some kind of http proxy between the JS
based GSA and gvmd.

Apart from this, the module covers a number of significant advances
and clean-ups compared to the previous gsa module.

Many thanks to everyone who has contributed to this release:
Hani Benhabiles, Christian Fischer, Juan Jose Nicola, Matthew Mundell,
Timo Pollmeier, Bjoern Ricks, Steffen Waterkamp, Jan-Oliver Wagner and
Michael Wiegand.

Main changes compared to the 7.0 series:

  * The web user interface has been transformed into a single page application
    which is loaded once and then only updates the in-browser data from the
    server.
  * All data loading processes are asynchronous and don't block the GUI from
    reacting to user input.
  * Refreshing of data is done in the background now. Therefore the user doesn't
    need to specify a refresh rate anymore.
  * The its "face" has been removed.
  * The extra help pages has been replaced by links to the documentation.
  * The 'excluded' list option when a New Target is created has been added.
  * The 'classic hosts' asset has been removed.
  * New view on scan results by vulnerability has been added.
  * A link to Scanconfigs from scanner details has been added.
  * The edit dialog for overrides and notes has been improved and is now more
    flexible.
  * The report details view has been overhauled.
  * Multiple dashboards can be defined by the user at the main entry page.
  * The edit mode of the dashboards has been removed. Dashboards are always
    editable now.
  * nodejs >= 6 is required to generate the new JS based version of GSA.
  * npm or yarn is required for installing the JavaScript dependencies.
  * libxslt is no longer required because all XSLT has been removed.
  * The required minimum version of new dependency GVM Libraries is 1.0 and
    the dependency to the openvas-libraries module has been removed. Therefore
    many include directives have been adapted to the new source code.
  * Minimum required version of glib has been raised to 2.42.
  * Minimum required version of cmake has been raised to 3.0.

## gsa 7.0.0 (2016-11-09)

This is the first release of the Greenbone Security Assistant (GSA) 7.0 module
for the Open Vulnerability Assessment System release 9 (OpenVAS-9). It is the
web client that makes the full feature set of OpenVAS Manager available in a web
browser.

GSA 7.0 introduces an entirely new layout and style of the user interface.
This includes a new dashboard feature as well as numerous new charts.
The new GSA also introduces the explicit asset management for hosts and
operating systems.

Many thanks to everyone who has contributed to this release:
Benoît Allard, Hani Benhabiles, Björn Ricks, Matthew Mundell, Timo Pollmeier,
Jan-Oliver Wagner and Michael Wiegand.

Main changes compared to the 6.0 series:
* Comprehensively updated user interface with new style and workflows, dialogs
  and various comfort functions using JS technology.
* Introduced configurable dashboards.
* Several new charts, from schedule gantt to host network topology.
* Explicit asset management for hosts and operating systems.
* Built-in CVE Scanner for immediate offline evaluation of assets.
* Increased several build dependencies.

Main changes compared to 6.1+beta4:
* Comprehensive rework of the charts.
* Comprehensive rework of the dialogs.
* Send filter when creating assets from a report, so that the overrides
  and min QOD settings are used.
* Scanner OMP Slave replaces the Slaves type and require valid TLS certificate.
* Reworked I18N support and added first parts of Portuguese, French,
  Turkish and Arabic.
* Changed performance overview to use from-to ranges.
* Add "Most vulnerable Operating Systems" chart.
* Add alert method SNMP.
* Added a global dashboard.
* Combine individual feed management pages into a single one.
* SCP and verinice credentials now credentials objects.
* Added dashboards to more sections.
* Add Default CA Cert setting.
* Replaced png graphics by svg graphics.
* Add support for connecting to Manager over a UNIX socket.
* Add command line options --munix-socket and --unix-socket.
* Add command line options --http-sts and --http-sts-max-age.
* Increase limit of maximum connections per IP.
* Increase dependency for gnutls from 2.8 to 3.2.15.
* Increase dependency for glib from 2.16 to 2.32.
* Increase required cmake version from 2.6 to 2.8.
* Numerous minor fixes and improvements.
* Some improvements for the logging.
* Fixes for UTF-8.
* Reduced memory consumption and fixed memory leaks.


## gsa 6.1+beta4 (2016-04-15)

This is the fourth beta release of the upcoming version 6.1 of the
Greenbone Security Assistant (GSA). It will be part of the upcoming
OpenVAS-9 release. This module is the web client that makes the
full feature set of OpenVAS Manager available in a web browser.

This release addresses an issue which caused the tar ball of gsa 6.1+beta3 to
be missing a file, making it impossible to build from the release tar ball. It
also improves memory handling during XSL transformations.

Many thanks to everyone who has contributed to this release:
Matthew Mundell, Jan-Oliver Wagner and Michael Wiegand.

Main changes since 6.1+beta3:
* Update list of files to be ignored for tar balls to avoid accidentally
  excluding necessary files.
* Reduce memory usage during XSL transformations.


## gsa 6.1+beta3 (2016-04-14)

This is the third beta release of the upcoming version 6.1 of the
Greenbone Security Assistant (GSA). It will be part of the upcoming
OpenVAS-9 release. This module is the web client that makes the
full feature set of OpenVAS Manager available in a web browser.

This release comprehensively updates the user interface style and
workflows, using JS technologies for dialogs, widgets and various other
elements.

Many thanks to everyone who has contributed to this release:
Benoît Allard, Hani Benhabiles, Matthew Mundell, Timo Pollmeier,
Jan-Oliver Wagner and Michael Wiegand.

Main changes since 6.1+beta2:
* Replace login and password in slaves with credential and show slaves
  using a credential on the credential details page.
* Replace the Certificate and Private Key in Scanners with a Credential.
* Add new alert method 'SCP'.
* Split the autogenerate option into "Autogenerate password" and
* Add new SNMP credential type.  Simplify use of "New Credential" dialog
* Add SNMP credentials to targets.
* Add new client certificate credential type "Autogenerate SSH key pair".
* Add alert conditions for triggering alerts according to result counts
  matched by a filter.
* Add alert event for any SecInfo type.
* Add alert method "Send", for sending the report to a TCP listener.
* Introduce a icon toolbar for overview and details pages.
* Turn Filter section into a toolbar-like compact element.
* New, more dynamic method for creating dashboards / chart boxes
  which makes their size adapt to the screen width, and which also allows
  editing of dashboards like rearranging, removing and adding of new
  components and resizing the row heights.
* Add task preference for auto deleting reports.
* Added links inside charts to respective filters or resources.
* Use the new filter syntax for report results in the filter box.
* Introduce a new info dialog.
* Turned several edit/new pages into dialogs.
* Add syncing of OSP scan configs.
* Apply PRG pattern across entire GUI.
* Reworked login page.
* Add --unix-socket option.
* Add Radius support for authentication.
* Introduce new style for help pages, compatible with the new style
  of the overview pages.
* Get tags working for Assets.
* Various code improvements.


## gsa 6.1+beta2 (2015-10-21)

This is the second beta release of the upcoming version 6.1 of the
Greenbone Security Assistant (GSA). It is the web client that makes the
full feature set of OpenVAS Manager available in a web browser.

This release comprehensively updates the user interface style and
workflows, using JS technologies for dialogs, widgets and various other
aspects.
Also a explicit Asset Management was added for hosts and operating
systems. Several new charts were introduced and a considerable number of
other new features.

Many thanks to everyone who has contributed to this release:
Benoît Allard, Hani Benhabiles, Matthew Mundell, Timo Pollmeier,
Jan-Oliver Wagner, Michael Wiegand and Winland Q. Yang

Main changes since 6.1+beta1:
* New: Hosts and Operating Systems for Asset Management. The previous
  Hosts menu item is renamed to "Hosts (classic).
* New style of the header.
* Add new popup dialogs for any "new" and "edit" dialog.
* Use of the full width of the browser window.
* New layout and interaction scheme of resource list views.
* Add jQuery on all pages except the login page.
* Add subject and message input for email alerts and allow the use of
  various variables in the message text.
* Various extensions to support OSP 1.0 and first 1.1 features.
* Add charts to reports section.
* Split any dual form pages into separate ones for using the popup
  dialogs (for example new/upload combinations).
* Add an upload icon to the Reports page header.
* New: Credentials type.
* Add options to have a user inherit resources from a user being deleted.
* Add alert method "Start Task".
* Add further charts to tasks section, among this the new gantt chart.
* Add charts to Results, among this the new word cloud chart.
* Add option to move a Task to a new slave on the details and edit pages.
* Add a datepicker to support the date entry for new schedules.
* Support IPv6 redirection case.
* Add content security headers.
* Update of Chinese translation.
* Add separate style sheet for login dialog.
* Changed handling of translation strings to allow for standard po file
  management.


## gsa 6.1+beta1 (2015-07-17)

This is the first beta version of the upcoming 6.1 release of the Greenbone
Security Assistant (GSA). It is the web client that makes the full feature set
of OpenVAS Manager available in a web browser.

This release -- in combination with the OpenVAS Manager 6.1+beta1 release --
adds support for CVE scanning. It also contains a number of internal
improvements and minor bugfixes.

Many thanks to everyone who has contributed to this release:
Benoît Allard, Hani Benhabiles, Sven Haardiek, Ilmar Habibulin, Matthew Mundell,
Timo Pollmeier, Jan-Oliver Wagner and Michael Wiegand.

Main changes since 6.0 series:
* Support for CVE scanning has been added.
* Internal improvements and various minor bugfixes.
* Updated documentation.


## gsa 6.0.1 (2015-04-01)

This is the first maintenance release of the Greenbone Security Assistant (GSA)
6.0 module for the Open Vulnerability Assessment System release 8 (OpenVAS-8).

This release addresses, apart from various fixes all over the GUI, especially
the usability improvement for powerfilters, making the less crowded with
standard filter elements.

Many thanks to everyone who contributed to this release:
Hani Benhabiles, Matthew Mundell, Timo Pollmeier and Michael Wiegand.

Main changes compared to 6.0.0:
* Moved standard keywords away from the powerfilter string to
  make the text entry less crowded. The elements are still visible
  below the entry field and can be specified in the powerfilter
  in case these should be changed.
* Allow access to the Create Permissions page even if the user has limited
  subject access.
* Changed connection timeout to allow for very large report downloads.
* Improvements to the package configure and build system.
* Various improvements to the online help.
* Various minor bugfixes.


## gsa 6.0.0 (2015-03-17)

This is the first release of the Greenbone Security Assistant (GSA) 6.0 module
for the Open Vulnerability Assessment System release 8 (OpenVAS-8). It is the
web client that makes the full feature set of OpenVAS Manager available in a web
browser.

GSA 6.0 implements all of the new features of the protocol OMP 6.0.
This includes scanner management, new user roles and Quality of Detection (QoD)
information. The new GSA also introduces support for charts and dashboards as
well as bulk actions and contains a number of other new features and
improvements. Please see the comprehensive list below for more details.

Many thanks to everyone who has contributed to this release:
Michal Ambroz, Benoît Allard, Hani Benhabiles, Matthew Mundell, Timo Pollmeier and Michael
Wiegand.

Main changes compared to the 5.0 series:
* Support for configuring OTP and OSP based scanners has been added. The classic
  OpenVAS Scanner is pre-configured.
* Support for displaying charts has been added.
* A "SecInfo" dashboard showing 4 charts that can be individually be configured
  regarding type, object type and filter has been added
* A scan configuration editor for the OSP based scanner type "ovaldi" has been
  added.
* Support for the SecInfo object type "CERT-Bund" has been added.
* Support for guest user logins has been added.
* Support for new "Super Admin" role in Manager has been added.
* Support for displaying the "Solution Type" of an NVT has been added.
* A "Results" section has been added in the "Scan Management" menu.
* Support for modifying the file name format of exported resource lists,
  resource details and reports has been added.
* Support for bulk actions has been added.
* A "Modify Task" wizard has been added.
* New super permissions for group administration have been added.
* Support for editing user names has been added.
* Support for handling Quality of Detection (QoD) information has been added.
* Support for displaying the success or failure of SSH, SMB and ESXi
  authentication has been added.
* Support for editing of task schedule periods has been added.
* A "Backend operation" line is now included in the page footer. This is the
  time taken to get from the start of the page handler to the start of the XSL
  transform.
* GSA will now use libxslt by default for XSLT processing instead of spawning an
  external 'xsltproc' process.
* Users are now allowed to have multiple simultaneous sessions, as long as the
  sessions are on different browsers.
* Support for adding ESXi credentials to targets has been added.
* The public key requirement has been removed from the Credentials creation.
* The target locator feature has been removed as this is not being fully
  supported by the back end anyway.
* Support for mixing objects owned by different users has been extended.
* The ITS (IT-Schwachstellenampel) face has been updated.
* Setting the user timezone is now easier.
* Permission handling has been improved.
* Powerfilter configuration has been simplified.
* Signal handling has been improved.
* The auto refresh feature has been improved.
* The handling of user groups when dropping privileges has been improved.
* Library checks during package configuration have been improved and are now
  more comprehensive and consistent.
* Handling of linker and compiler flags during package configuration has been
  improved and simplified.
* Documentation has been updated.
* Numerous small improvements and bugfixes.

Main changes compared to 6.0+beta6:
* Support for connection timeouts and limits for concurrent connections per IP
  has been added.
* Powerfilter configuration has been simplified.
* Support for setting scanner keys and certificates has been added.
* Signal handling has been improved.
* Documentation has been updated.


## gsa 6.0+beta6 (2015-02-11)

This is the sixth beta version of the upcoming 6.0 release of the Greenbone
Security Assistant (GSA). It is the web client that makes the full feature set
of OpenVAS Manager available in a web browser.

This release adds support for displaying OSP scanner details, Quality of
Detection (QoD) information and authentication success or failure. It also adds
support for editing task schedule periods and improves the display of solution
type information and contains a number of other bug fixes and improvements.

Many thanks to everyone who has contributed to this release:
Hani Benhabiles, Matthew Mundell, Timo Pollmeier, Jan-Oliver Wagner and Michael
Wiegand.

Main changes since 6.0+beta5:
* Support for displaying OSP scanner details has been added.
* Support for handling Quality of Detection (QoD) information has been added.
* Support for displaying the success or failure of SSH, SMB and ESXi
  authentication has been added.
* Support for editing of task schedule periods has been added.
* Support for displaying solution types has been improved.
* An issue which could cause the GSA session to be terminated prematurely under
  certain circumstances has been fixed.
* An issue which prevented users with the "Super Admin" role from seeing notes
  and overrides created by other users has been fixed.
* An issue which prevented users with the "Super Admin" role from cloning
  certain objects has been fixed.
* Handling of errors caused by incorrect database entries has been improved.
* MIME types for forms are now consistent.
* Error messages for alerts with missing RFPs have been made more consistent.
* Library checks during package configuration have been improved and are now
  more comprehensive and consistent.
* Handling of linker and compiler flags during package configuration has been
  improved and simplified.
* Documentation has been updated.


## gsa 6.0+beta5 (2015-01-12)

This is the fifth beta version of the upcoming 6.0 release of the Greenbone
Security Assistant (GSA). It is the web client that makes the full feature set
of OpenVAS Manager available in a web browser.

This release adds support for sharing slaves, bulk actions and a "Modify Task"
wizard as well as support for improved group administration and editing user
names. It also improves support for OSP scanners and default resource selection
in wizards and addresses a number of smaller issues.

Many thanks to everyone who has contributed to this release:
Hani Benhabiles, Matthew Mundell, Timo Pollmeier, Jan-Oliver Wagner and Michael
Wiegand.

Main changes since 6.0+beta4:
* Support for sharing slaves has been added.
* Support for bulk actions has been added.
* A "Modify Task" wizard has been added.
* New super permissions for group administration have been added.
* Support for editing user names has been added.
* Support for OSP scanners has been improved.
* Improved support for default resource selection in wizards.
* Support for "Super Admin" role has been improved.
* Ensured auto refresh refreshes the correct page.
* Handling of solution type information has been improved and made more
  accessible.
* Documentation has been updated.
* Numerous small improvements and bugfixes.


## gsa 6.0+beta4 (2014-11-21)

This is the fourth beta version of the upcoming 6.0 release of the Greenbone
Security Assistant (GSA). It is the web client that makes the full feature set
of OpenVAS Manager available in a web browser.

This release adds support for the new "Super Admin" role and for displaying NVT
solution types and contains a number of smaller improvements.

Many thanks to everyone who has contributed to this release:
Michael Ambroz, Hani Benhabiles, Matthew Mundell, Timo Pollmeier, Jan-Oliver
Wagner and Michael Wiegand.

Main changes since 6.0+beta3:
* Support for new "Super Admin" role in Manager has been added.
* Support for displaying the "Solution Type" of an NVT has been added.
* Setting the user timezone is now easier.
* Permission handling has been improved.
* Handling of the guest token when requesting charts has been improved.
* Support for modifying the file name format of exported resource lists,
  resource details and reports has been added.
* The handling of user groups when dropping privileges has been improved.
* The build process has been adjusted for changes in OpenVAS Libraries.
* GSA is now only linked against libgthread in environments where this is
  required, i.e. when building with GLib =< 2.30.
* Documentation has been updated.
* Numerous small improvements and bugfixes.


## gsa 6.0+beta3 (2014-10-14)

This is the third beta version of the upcoming 6.0 release of the Greenbone
Security Assistant (GSA). It is the web client that makes the full feature set
of OpenVAS Manager available in a web browser.

This release makes multiple improvements to various charts, such as adding
support for line charts, adding charts to the tasks page and adding support for
exporting data as an HTML table. It also changes the default behaviour for XSLT
processing from spawning an external process to using libxslt and restores
compatibility with older GLib versions.

Many thanks to everyone who has contributed to this release:
Benoît Allard, Hani Benhabiles, Matthew Mundell, Timo Pollmeier and Michael
Wiegand.

Main changes since 6.0+beta2:
* Support for line charts has been added.
* The charts request parameter is now processed for all HTTP GET requests.
* Charts have been added to the tasks page.
* Support for exporting data as an HTML table has been added to charts.
* Numerous cleanups and consolidations for various charts.
* GSA will now use libxslt by default for XSLT processing instead of spawning an
  external 'xsltproc' process.
* Compatibility with older GLib versions (2.30 and before) has been restored.
* Documentation has been updated.


## gsa 6.0+beta2 (2014-09-23)

This is the second beta version of the upcoming 6.0 release of the Greenbone
Security Assistant (GSA). It is the web client that makes the full feature set
of OpenVAS Manager available in a web browser.

This release introduces support for guest user logins and extends support for
multiple scanners. It also allows multiple simultaneous sessions per user and
contains a number of other improvements to the user interface.

Many thanks to everyone who has contributed to this release:
Hani Benhabiles, Michael Meyer, Matthew Mundell, Timo Pollmeier, Jan-Oliver
Wagner and Michael Wiegand.

Main changes since 6.0+beta1:
* Support for guest user logins has been added.
* Support for multiple scanners has been improved further.
* Users are now allowed to have multiple simultaneous sessions, as long as the
  sessions are on different browsers.
* Support for displaying a "Affected Software/OS" section in the results has
  been added.
* The 'clone' action is now available directly from the details pages.
* Support for "NVTs by family" bubble charts has been added.
* Selections in drop-down menus are now automatically submitted if JavaScript is
  available.
* Support for adding ESXi credentials to targets has been added.
* GPLv2+ licence notices now contain the exact wording suggested by the Free
  Software Foundation.
* Documentation has been updated.
* Numerous small improvements and bugfixes.


## gsa 6.0+beta1 (2014-08-23)

This is the first beta version of the upcoming 6.0 release of the Greenbone
Security Assistant (GSA). It is the web client that makes the full feature set
of OpenVAS Manager available in a web browser.

This release -- in combination with the OpenVAS Manager 6.0+beta1 release --
enables a number of new features like the multi-scanner support, the first
charts in SecInfo, the new Cert-BUND in SecInfo and the new results section
under Scan Management.

Many thanks to everyone who has contributed to this release:
Hani Benhabiles, Matthew Mundell, Timo Pollmeier, Jan-Oliver Wagner.

Main changes since 5.0 series:
* New: Configure menu "Scanners" for OTP and OSP based scanners. The classic
  OpenVAS Scanner is pre-configured.
* New: For Task objects there is now a scanner selection. Scanner-specific
  settings are grouped with the respective scanner type. Apart from the
  classic OpenVAS Scanner now a OSP-based OVAL Scanner "ovaldi" is an optional
  scanner type.
* New: Scan Configuration editor for OSP-based scanner type "ovaldi".
* New: Chart types "bar-chart" and "donut", based on the d3 library, for
  each of the SecInfo object types.  These are used for showing severity
  and severity classes.
* New: SecInfo dashboard showing 4 charts that can be indivually be configured
  regarding type, object type and filter.
* New: SecInfo object type "CERT-Bund", a german CERT.
* New: "Results" section in menu "Scan Management".
* Added "Backend operation" in the page footer. This is the time taken to get
  from the start of the page handler to the start of the XSL transform.
* Added warning if login password does not comply with password policy.
* Remove public key requirement from Credentials creation.
* Removed target locator feature as this is not being fully
  supported by the backend anyway.
* Removed any remains of handling Pause status of tasks.
* ITS (IT-Schwachstellenampel, now at 1.1):
  * Added settings page and password warning.
* Various small fixes and improvements.


## gsa 5.0.0 (2014-04-23)

This is the first release of the Greenbone Security Assistant (GSA) 5.0 module
for the Open Vulnerability Assessment System release 7 (OpenVAS-7).
It is the web client that makes the full feature set of OpenVAS Manager
available in a web browser.

GSA 5.0 implements all of the new features of the protocol OMP 5.0.
This includes the Groups, Roles and Permissions management and Tags.
Further major changes are the new results browser, multi-language support
and the switch from "threat" to "severity" concept. For a complete list of
changes, please refer to the list below.

Many thanks to everyone who has contributed to this release:
Benoît Allard, Hani Benhabiles, Michael Meyer, Matthew Mundell, Timo Pollmeier,
Jan-Oliver Wagner and Michael Wiegand.

Main changes since 4.0.x:
* New: CVSS Score calculator.
* New: User, group, role and permission management.
* New: Tags and tag management.
* New: Internationalization support.
* New: Support for app icons.
* New: Support for displaying gathered SSL certificates.
* New: Support for Alterable Tasks.
* New: Setting of the Source Interface for Tasks.
* New: Alive Test for Tasks.
* Changed: The default result filter now includes "low" and "log" messages as well.
* Changed: GSA now requires the user's existing password when changing passwords.
* The concept of "Threat" is replaced by "Severity".
* Improved: Display of prognostic results.
* The interface has been simplified, improved and made more consistent in a
  number of places.
* Support for the alternative face "IT-Schwachstellenampel" has been added.
* The required minimum GnuTLS version has increased to 2.8.
* The required minimum libmicrohttpd version has increased to 0.9.0.
* Added support for setting the priorities for cipher suites when using HTTPS.
* Add --drop option to drop privileges once the chroot is established.
  Attention: This action was previously part of the --chroot parameter, if
  required, this now needs to be explicitly set.
* Add --face to support switching between different layouts.
* Code cleanup.

And additionally changes compared to last release candidate 5.0+beta13:
* Added permission-style check for Trashcan menu item.
* Improved package configuration.
* Various bug-fixes, cleanups and improvements, especially for consistency.

## gsa 5.0+beta13 (2014-04-10)

This is the thirteenth beta version of the upcoming 5.0 release of the Greenbone
Security Assistant (GSA). It is a web client that makes the full feature set of
OpenVAS Manager available through a web browser.

This release adds support for an alternative GSA face called
"IT-Schwachstellenampel" ("IT vulnerability traffic light") and improves support
for role editing. It also improves the handling of signals and libmicrohttpd
error messages.

Many thanks to everyone who has contributed to this release:
Benoît Allard, Hani Benhabiles, Matthew Mundell, Timo Pollmeier, Jan-Oliver
Wagner and Michael Wiegand.

Main changes since 5.0+beta12:
* Signal handling has been improved.
* Logging of libmicrohttpd error messages has been improved.
* Support for role editing has been added.
* The display of permissions for tasks has been improved.
* The i18n documentation has been updated and improved.
* Support for the alternative face "IT-Schwachstellenampel" has been added.


## gsa 5.0+beta12 (2014-03-28)

This is the twelfth beta version of the upcoming 5.0 release of the Greenbone
Security Assistant (GSA). It is a web client that makes the full feature set of
OpenVAS Manager available through a web browser.

This release adds a delete possibility to the role editor, and fix an issue
with redirect locations.

Many thanks to everyone who has contributed to this release:
Matthew Mundell and Hani Benhabiles.

Main changes since 5.0+beta10:
* Complete deleting of roles.
* Use the Host header from the client request to determine the Location
  response header value. Drop back to relative if not provided.
* Code cleanup.


## gsa 5.0+beta11 (2014-03-26)

This is the eleventh beta version of the upcoming 5.0 release of the Greenbone
Security Assistant (GSA). It is a web client that makes the full feature set of
OpenVAS Manager available through a web browser.

This release adds a new role editor, extends the German translation as well as
makes the interface more consistent with the commands available to the user.

Many thanks to everyone who has contributed to this release:
Matthew Mundell, Timo Pollmeier and Hani Benhabiles.

Main changes since 5.0+beta10:
* Adjust tags pages to new OMP syntax that uses "resource" instead of "attach"
  and "orphan" instead of "orphaned". Add markers for orphaned tags and
  resources in trash. Make tags trash more consistent with normal table.
* Add creating of roles, and basis for deleting and editing roles.
* Improvement to the wizard
* Switch filters associated with alerts from "report" to "result".
* More translations to German language.
* Code cleanup.


## gsa 5.0+beta10 (2014-03-18)

this is the tenth beta version of the upcoming 5.0 release of the Greenbone
Security Assistant (GSA). It is a web client that makes the full feature set of
OpenVAS Manager available through a web browser.

This release extends the German translation as well as makes the interface
more consistent with the commands available to the user.

Many thanks to everyone who has contributed to this release:
Benoît Allard, Timo Pollmeier and Matthew Mundell.

Main changes since 5.0+beta9:
* Add Slave and Network	Source Interface fields to the report summary.
* More translations to German language.
* Code cleanup.


## gsa 5.0+beta9 (2014-03-12)

This is the ninth beta version of the upcoming 5.0 release of the Greenbone
Security Assistant (GSA). It is a web client that makes the full feature set of
OpenVAS Manager available in a web browser.

This release now preserves the user's input upon errors during Setting editing,
and extends the German translation.

Many thanks to everyone who has contributed to this release:
Timo Pollmeier and Matthew Mundell.

Main changes since 5.0+beta8:
* Preserve user's input after error on `Edit My Settings`.
* More translations to German language.
* Code cleanup.


## gsa 5.0+beta8 (2014-03-06)

This is the eighth beta version of the upcoming 5.0 release of the Greenbone
Security Assistant (GSA). It is a web client that makes the full feature set of
OpenVAS Manager available in a web browser.

This release now requires the user's existing password when changing passwords
and expects NVT information to be in the new style. It also makes the interface
more consistent with the commands available to the user and extends the German
translation.

Many thanks to everyone who has contributed to this release:
Matthew Mundell, Hani Benhabiles and Timo Pollmeier.

Main changes since 5.0+beta7:
* Make interface more consistent with available commands.
* More translations to German language.
* NVT information is now expected to be in the new style.
* GSA now requires the user's existing password when changing passwords.
* Code cleanup.


## gsa 5.0+beta7 (2014-02-27)

This is the seventh beta version of the upcoming 5.0 release of the Greenbone
Security Assistant (GSA). It is a web client that makes the full feature set of
OpenVAS Manager available in a web browser.

This release adds numerous improvements to the user interface.

Many thanks to everyone who has contributed to this release:
Matthew Mundell, Hani Benhabiles and Timo Pollmeier.

Main changes since 5.0+beta6:
* Show or hide dialog elements according to the availability of commands.
* Prevent targets currently used for being modified.
* More translations to German language.
* Improved i18n implementation.
* Code cleanup and various small bug-fixes.


## gsa 5.0+beta6 (2014-02-16)

This is the sixth beta version of the upcoming 5.0 release of the Greenbone
Security Assistant (GSA). It is a web client that makes the full feature set
of OpenVAS Manager available in a web browser.

This release adds the setting for user interface language and Alive Test
to Target management.

Many thanks to everyone who has contributed to this release:
Matthew Mundell, Jan-Oliver Wagner, Timo Pollmeier and Benoît Allard.

Main changes since 5.0+beta5:
* Add Alive Test to Create Target, Modify Target and Target Details.
* Add setting User Interface Language.
* More translations to German language.
* Improved i18n implementation.
* Code cleanup and various small bug-fixes.


## gsa 5.0+beta5 (2014-01-28)

This is the fifth beta version of the upcoming 5.0 release of the Greenbone
Security Assistant (GSA). It is a web client that makes the full feature set
of OpenVAS Manager available in a web browser.

This release adds internationalization support to the GSA, support for different
'faces' via the new --face parameter as well as numerous improvements to the user
interface.

Many thanks to everyone who has contributed to this release:
Matthew Mundell, Jan-Oliver Wagner, Timo Pollmeier and Benoît Allard.

Main changes since 5.0+beta4:
* Add --face to support switching between different layouts.
* Add internationalization support (english and german included, new translations in
  the form of contributions are welcome).
* The interface has been simplified, improved and made more consistent in a
  number of places.
* Code cleanup.


## gsa 5.0+beta4 (2014-01-13)

This is the fourth beta version of the upcoming 5.0 release of the Greenbone
Security Assistant (GSA). It is the web client that makes the full feature set
of OpenVAS Manager available in a web browser.

This release adds a new --drop parameter to instruct the GSA to drop its privileges
once the chroot has been established, as well as numerous improvements to the user
interface.

Many thanks to everyone who has contributed to this release:
Matthew Mundell, Timo Pollmeier and Hani Benhabiles.

Main changes since 5.0+beta3:
* Add --drop option to drop privileges once the chroot is established.
  Attention: This action was previously part of the --chroot parameter, if
  required, this now needs to be explicitly set.
* The interface has been simplified, improved and made more consistent in a
  number of places.
* Code cleanup.


## gsa 5.0+beta3 (2013-11-22)

This is the third beta version of the upcoming 5.0 release of the Greenbone
Security Assistant (GSA). It is the web client that makes the full feature set
of OpenVAS Manager available in a web browser.

This release adds support for Alterable Tasks and Source Interface access
control. It changes the default result filter to include "low" and "log"
messages as well and adds support for selecting the cipher suite to be used for
the HTTPS connection, as well as numerous improvements to the user interface.

Many thanks to everyone who has contributed to this release:
Hani Benhabiles, Michael Meyer, Matthew Mundell, Timo Pollmeier, Jan-Oliver
Wagner and Michael Wiegand.

Main changes since 5.0+beta2:
* Support for Alterable Tasks has been added.
* Support for setting of the Source Interface has been added.
* Support for the new "Severity" concept has been added in more places.
* The default result filter now includes "low" and "log" messages as well.
* Add support for setting the priorities for cipher suites when using HTTPS.
* The required minimum libmicrohttpd version has increased to 0.9.0.
* The interface has been simplified, improved and made more consistent in a
  number of places.
* Code cleanup.


## gsa 5.0+beta2 (2013-09-30)

This is the second beta version of the upcoming 5.0 release of the Greenbone
Security Assistant (GSA). It is the web client that makes the full feature set
of OpenVAS Manager available in a web browser.

This release fixes an issue with XSL transformations and another one causing
issues after changing the password of the user currently logged in. It also
enables a number of new features added to OpenVAS Manager since the last GSA
release and contains a number of improvements to the user interface.

Many thanks to everyone who has contributed to this release:
Hani Benhabiles, Matthew Mundell, Timo Pollmeier and Jan-Oliver Wagner.

Main changes since 5.0+beta1:
* Support for the new "Severity" concept has been added in a number of places.
* An issue which caused segmentation faults when errors in XSL transformations
  were encountered has been fixed.
* The interface has been simplified, improved and made more consistent in a
  number of places.
* An issue which caused permission issues after changing passwords has been
  fixed.
* Support for debug parameter has been added.
* Parameter handling has been improved.
* Code cleanup.


## gsa 5.0+beta1 (2013-07-01)

This is the first beta version of the upcoming 5.0 release of the Greenbone
Security Assistant (GSA). It is the web client that makes the full feature set
of OpenVAS Manager available in a web browser.

This release -- in combination with the OpenVAS Manager 5.0+beta1 release --
enables a number of new features like improved results display, support for
advanced user and permission management and internationalization.

Many thanks to everyone who has contributed to this release:
Hani Benhabiles, Matthew Mundell, Timo Pollmeier, Jan-Oliver Wagner and Michael
Wiegand.

Main changes since 4.0 series:
* The display of prognostic results has been improved.
* Support for user, group, role and permission management has been added.
* The user interface has been updated to match new and changed functionality in
  OpenVAS Manager.
* The results display has been updated to support new style NVTs.
* The required minimum GnuTLS version has increased to 2.8.
* The required minimum OpenVAS Libraries version has increased to 7.0.0.
* A CVSS Score calculator has been added.
* Tag management and support for tags in a number of places has been added.
* Internationalization support has been added.
* The handling of bad or missing tokens has been improved.
* Support for app icons has been added.
* Support for displaying the network topology natively has been added.
* Support for displaying gathered SSL certificates has been added.
* Code cleanup.


## gsa 4.0+beta5 (2013-02-22)

This is the fifth beta version of the upcoming 4.0 release of the Greenbone
Security Assistant (GSA). It is the web client that makes the full feature set
of OpenVAS Manager available in a web browser.

This release adds support for new features in OpenVAS Manager 4.0+beta5
like the improved Powerfilters, easy access to CVE, OVAL and DFN-CERT data and
various improvements to the interface.

Many thanks to everyone who has contributed to this release:
Hani Benhabiles, Henri Doreau, Andre Heinecke, Werner Koch, Matthew Mundell,
Timo Pollmeier, Jan-Oliver Wagner, Michael Wiegand and Felix Wolfsteller.

Main changes since 4.0+beta4:
* Support for browsing the CVE database has been added.
* Support for accessing OVAL and DFN-CERT data has been added.
* Powerfilters have been improved and are now available in more places.
* SCAP synchronization can now be triggered from the web interface.
* Date selection for schedules has been improved.
* The documentation available through the Help menu has been updated and
  extended.
* Exporting and editing is now supported for more objects.


## gsa 4.0+beta4 (2012-11-05)

This is the fourth beta version of the upcoming 4.0 release of the Greenbone
Security Assistant (GSA). It is the web client that makes the full feature set
of OpenVAS Manager available in a web browser.

This release adds support for new features in OpenVAS Manager 4.0+beta4 like
the automatic filtering of false positives, multiple alerts and a wizard for
new users.

Many thanks to everyone who has contributed to this release:
Andre Heinecke, Matthew Mundell, Jan-Oliver Wagner and Michael Wiegand.

Main changes since 4.0+beta3:
* Support for Auto-FP feature and trusted vendor updates has been added.
* Support for multiple alerts per task has been added.
* Support for a wizard for new users has been added.
* Support for filter management has been added.
* Help texts have been improved.
* Powerfilters are now available in more places.
* CPE Management has been improved.


## gsa 4.0+beta3 (2012-05-04)

This is the third beta version of the upcoming 4.0 release of the Greenbone
Security Assistant (GSA). It is the web client that makes the full feature set
of OpenVAS Manager available in a web browser.

This release adds support for new features in OpenVAS Manager
4.0+beta3 and includes several small UI fixes.

Many thanks to everyone who has contributed to this release:
Matthew Mundell, Michael Wiegand and Felix Wolfsteller.

Main changes since 4.0+beta3:
* Support for OMP capabilities has been added.
* Several small inconsistencies in the user interfaces have been addressed.


## gsa 4.0+beta2 (2012-04-25)

This is the second beta version of the upcoming 4.0 release of the Greenbone
Security Assistant (GSA). It is the web client that makes the full feature set
of OpenVAS Manager available in a web browser.

This release fixes a compatibility issue with Firefox 3.5, includes updates to
the CMake infrastructure and adds support for new features in OpenVAS Manager
4.0+beta2.

Many thanks to everyone who has contributed to this release:
Matthew Mundell, Jan-Oliver Wagner and Michael Wiegand.

Main changes since 4.0+beta2:
* The CMake infrastructure has been cleaned up to ensure that compilation with
  modern gccs works.
* A compatibility issue with Firefox 3.5 has been resolved.
* Support for new features in OpenVAS Manager 4.0+beta2 has been added.


## gsa 4.0+beta1 (2012-04-16)

This is the first beta version of the upcoming 4.0 release of the Greenbone
Security Assistant (GSA). It is the web client that makes the full feature set
of OpenVAS Manager available in a web browser.

This release -- in combination with the OpenVAS Manager 4.0+beta1 release --
introduces the renaming of "Escalator" to "Alert" and an improved handling
of the Targets list.

Many thanks to everyone who has contributed to this release:
Matthew Mundell.

Main changes since 3.0 series:

* Renamed "Escalator" to "Alert".
* Added keyword filter, pagination, export and edit to Targets.
* "New Target" now a page of its own.
* Updated Target details page slightly.
* Split and updated help pages for targets into multiple pages, each linked
  by corresponding dialogs.


## gsa 3.0.0 (2012-03-26)

This is the first release of the Greenbone Security Assistant (GSA) 3.0 module
for the Open Vulnerability Assessment System release 5 (OpenVAS-5).
It is the web client that makes the full feature set of OpenVAS Manager
available in a web browser.

GSA 3.0 implements all of the new features of the protocol OMP 3.0.
This includes Asset Management, Port Lists, SecInfo Management with SCAP data,
delta reports and prognostic reports.

Many thanks to everyone who has contributed to this release:
Henri Doreau, Stephan Kleine, Matthew Mundell, Michael Wiegand and Jan-Oliver
Wagner.

Main changes since 2.0.x:

* New: Configure object Port Lists.
* New: References info box in results view.
* New: Product detection info box in results view.
* New: Allow target list upload from file.
* New: Support for note/overrides lifetimes.
* New: Support for empty passwords has been added.
* New: Support for changing user passwords.
* New: Asset Management.
* New: Exporting notes and overrides.
* New: Prognostic scans.
* New: Task observers.
* New: SecInfo Database with SCAP data CVE and CPE.
* New: Individual user settings, starting with time zone.
* New: Delta reports.
* New: Display single result details.
* Changed: The max_host and max_checks scan performance parameters have
  been moved from scan configs to tasks.
* New: Indicators for detected operating systems.
* New: Uploading additional reports to a container task.
* New: Displaying the hostname in the result.
* Changed: Limitations on passwords allowed for LSC credentials have been reduced
  further.
* New: Trashcan. It is now possible to place objects in a trashcan
  instead of deleting them directly.
* New: Number of results per page adjustable.
* The GSA no longer terminates upon receiving a SIGHUP signal to better match
  expected behavior.
* The login behaviour has been improved.
* Support for listing NVTs addressing a certain CVE has been added.
* Support for listing CVEs affecting a certain CPE has been added.
* An issue which caused uploaded PKCS #12 certificates to be incorrectly
  truncated has been fixed.
* The internal handling of request parameters has been improved.
* The user interface design has been updated.
* Support for improved handling of ISO timestamps has been added.
* A bug which caused valid hostnames to be rejected in the LDAP host field has
  been fixed.
* GET and POST requests are now used consistently throughout the GSA.
* A number of inconsistencies in the interface have been addressed.
* A number of compiler warnings discovered by Stephan Kleine have been
  addressed.

And additionally changes compared to last release candidate 3.0+rc1:

* New: Per-user LDAP authentication configurable.
* Allow to create notes/overrides for observed tasks.
* Allows ',' as separator for observer lists.


## gsa 3.0+rc1 (2012-03-15)

This is the first release candidate of the upcoming 3.0 release of the Greenbone
Security Assistant (GSA). It is the web client that makes the full feature set
of OpenVAS Manager available in a web browser.

This release adds the Port Lists feature and report download for delta
reports and prognostic reports.

Many thanks to everyone who has contributed to this release:
Henri Doreau, Matthew Mundell and Felix Wolfsteller.

Main changes since 3.0+beta8:
* New feature Port Lists.
* New references info box in results view.
* New product detection info box in results view.
* Allow target list upload from file.
* Various bug fixes.


## gsa 3.0+beta8 (2011-12-02)

This is the eight beta version of the upcoming 3.0 release of the Greenbone
Security Assistant (GSA). It is the web client that makes the full feature set
of OpenVAS Manager available in a web browser.

This release adds support for note lifetimes and empty passwords and improves
input validation and the navigation when viewing delta reports.

Many thanks to everyone who has contributed to this release:
Matthew Mundell and Michael Wiegand.

Main changes since 3.0+beta7:
* The navigation when viewing delta reports had been improved.
* Support for note lifetimes has been added.
* Support for empty passwords has been added.
* Input validation has been improved.


## gsa 3.0+beta7 (2011-11-23)

This is the seventh beta version of the upcoming 3.0 release of the Greenbone
Security Assistant (GSA). It is the web client that makes the full feature set
of OpenVAS Manager available in a web browser.

This release add support for improved handling of ISO timestamps and fixes
visual inconsistencies in asset management and override information display.

Many thanks to everyone who has contributed to this release:
Matthew Mundell and Michael Wiegand.

Main changes since 3.0+beta6:
* Support for improved handling of ISO timestamps has been added.
* A number of visual inconsistencies in the asset management have been
  addressed.
* A bug with cause override information to be displayed even when no overrides
  were applied has been fixed.


## gsa 3.0+beta6 (2011-11-16)

This is the sixth beta version of the upcoming 3.0 release of the Greenbone
Security Assistant (GSA). It is the web client that makes the full feature set
of OpenVAS Manager available in a web browser.

This release adds support for changing the user password through GSA, improves
the display of SCAP data and adds support for exporting notes and overrides and
for override lifetimes. It also fixes a bug which cause sessions to expire
prematurely and a bug in the hostname validation for LDAP hosts.

Many thanks to everyone who has contributed to this release:
Henri Doreau, Matthew Mundell, Michael Wiegand and Jan-Oliver Wagner.

Main changes since 3.0+beta5:
* Support for changing user passwords has been added.
* Support for listing NVTs addressing a certain CVE has been added.
* Support for listing CVEs affecting a certain CPE has been added.
* Support for exporting notes and overrides has been added.
* A bug which caused sessions to expire prematurely with some browsers has been
  fixed.
* Support for displaying the SCAP update timestamp has been added.
* Support for override lifetimes has been added.
* A bug which caused valid hostnames to be rejected in the LDAP host field has
  been fixed.


## gsa 3.0+beta5 (2011-10-11)

This is the fifth beta version of the upcoming 3.0 release of the Greenbone
Security Assistant (GSA). It is the web client that makes the full feature set
of OpenVAS Manager available in a web browser.

This release adds support for a number of new features, including asset
management, displaying SCAP data, prognostic scans, task observers and
individual settings for users. It also features a redesigned user interface and
improved internal handling of request parameters.

Many thanks to everyone who has contributed to this release:
Henri Doreau, Matthew Mundell, Michael Wiegand and Jan-Oliver Wagner.

Main changes since 3.0+beta4:
* Support for asset management has been added.
* The internal handling of request parameters has been improved.
* The user interface design has been updated.
* Support for prognostic scans has been added.
* Support for task observers has been added.
* Support for displaying SCAP data has been added.
* Support for individual user settings has been added.
* Support for individual time zones for users has been added.


## gsa 3.0+beta4 (2011-07-21)

This is the fourth beta version of the upcoming 3.0 release of the Greenbone
Security Assistant (GSA). It is the web client that makes the full feature set
of OpenVAS Manager available in a web browser.

This release addresses a number of minor issues which were discovered after the
release of GSA 3.0+beta3 and improves the display of delta report and individual
result details. For details, please refer to the list of changes below.

Many thanks to everyone who has contributed to this release:
Henri Doreau, Matthew Mundell, Michael Wiegand and Jan-Oliver Wagner.

Main changes since 3.0+beta3:
* A number of inconsistencies in the interface have been addressed.
* Support for displaying delta reports has been improved.
* Support for viewing individual result details has been improved.
* The max_host and max_checks scan performance parameters have been moved from
  scan configs to tasks.


## gsa 3.0+beta3 (2011-06-24)

This is the third beta version of the upcoming 3.0 release of the Greenbone
Security Assistant (GSA). It is the web client that makes the full feature set
of OpenVAS Manager available in a web browser.

This release addresses a number of minor issues which were discovered after the
release of GSA 3.0+beta2 and introduces a number of new features. For details,
please refer to the list of changes below.

Many thanks to everyone who has contributed to this release:
Henri Doreau, Stephan Kleine, Matthew Mundell, Michael Wiegand and Jan-Oliver
Wagner.

Main changes since 3.0+beta2:
* Support for displaying delta reports has been added.
* Support for showing detected operating systems has been improved.
* Support for uploading additional reports to a container task has been added.
* A number of compiler warnings discovered by Stephan Kleine have been
  addressed.
* An issue which caused uploaded PKCS #12 certificates to be incorrectly
  truncated has been fixed.
* The display of command results has been improved.
* Support for displaying the hostname in the result has been added.
* Support for viewing individual result details has been added.


## gsa 3.0+beta2 (2011-05-19)

This is the second beta version of the upcoming 3.0 release of the Greenbone
Security Assistant (GSA). It is the web client that makes the full feature set
of OpenVAS Manager available in a web browser.

This release addresses a number of minor issues which were discovered after the
release of GSA 3.0+beta1. For details, please refer to the list of changes
below.

Many thanks to everyone who has contributed to this release:
Matthew Mundell, Michael Wiegand and Jan-Oliver Wagner.

Main changes since 3.0+beta1:
* Limitations on passwords allowed for LSC credentials have been reduced
  further.
* GET and POST requests are now used consistently throughout the GSA.
* The GSA no longer terminates upon receiving a SIGHUP signal to better match
  expected behavior.


## gsa 3.0+beta1 (2011-05-05)

This is the first beta version of the upcoming 3.0 release of the Greenbone
Security Assistant (GSA). It is the web client that makes the full feature set
of OpenVAS Manager available in a web browser.

This release -- in combination with the OpenVAS Manager 3.0+beta1 release --
introduces a number of new features. For details, please refer to the list of
changes below.

Many thanks to everyone who has contributed to this release:
Henri Doreau, Matthew Mundell, Michael Wiegand and Jan-Oliver Wagner.

Main changes since 2.0 series:
* New feature: Trashcan. It is now possible to place objects in a trashcan
  instead of deleting them directly.
* The login behaviour has been improved.
* Support for Host Details reported by OpenVAS Scanner has been added.
* Support for container task (imported reports) has been added.
* Support for specifying an SSH port for Local Security Checks has been added.
* Support for escalating result to a Sourcefire Defense Center has been added.
* Support for using an SSH key pair for SSH authentication has been added.
* Support for setting the number of results displayed on one page has been
  added.


## gsa 2.0.1 (2011-03-02)

This is the first maintenance release of the Greenbone Security Assistant (GSA)
2.0 module for the Open Vulnerability Assessment System release 4 (OpenVAS-4).
It is the web client that makes the full feature set of OpenVAS Manager
available in a web browser.

This release fixes three memory and resource leaks discovered after the release
of GSA 2.0.0. It also switches XSL transformations to a separate process, which
protects the GSA from threading and memory errors in libxslt and libxml.

Many thanks to everyone who has contributed to this release:
Matthew Mundell, Pavel Sejnoha, Michael Wiegand and Felix Wolfsteller.

Main changes since 2.0.0:
* Two memory leaks discovered by Pavel Sejnoha and one resource leak discovered
  by Felix Wolfsteller have been closed.
* GSA now does XSL transformation in a separate process by default.


## gsa 2.0.0 (2011-02-21)

This is the first release of the Greenbone Security Assistant (GSA) 2.0 module
for the Open Vulnerability Assessment System release 4 (OpenVAS-4).
It is the web client that makes the full feature set of OpenVAS Manager
available in a web browser.

GSA 2.0 implements all of the new features of the protocol OMP 2.0.
This includes the plugin based report format framework, the master-slave
mode and many other changes and improvements. It also brings several
improvements to existing features, like credential management, session
management and an improved build environment.

Many thanks to everyone who has contributed to this release:
Stephan Kleine, Matthew Mundell, Jan-Oliver Wagner, Michael Wiegand and Felix
Wolfsteller.

Main changes since 1.0.x:
* Support for report format plugin framework has been added.
* Support for master-slave mode has been added.
* Support for editing credentials has been added.
* Support for agent verification has been added.
* Input validation for user names and passwords has been improved.
* Support for Microsoft Internet Explorer has been improved.
* The usability and layout of the web interface has been improved.
* GSA now builds with libmicrohttpd 0.9.2 and above.
* Target credentials for SMB and SSH are now separated.
* The user interface for displaying filtered reports and for report downloads
  has been improved.
* Hardening flags are now enabled during compile time to increase code quality.
* Support for setting the port range for a target has been added.
* If no port is specified, GSA will now attempt to listen on the appropriate
  privileged port (80 or 443) and fall back to listening on its default port
  (9392) if those are unavailable.
* GSA now uses pkg-config to find required libraries.
* The HTTP Basic Auth based session management has been replace with a token
  based session management.
* A JavaScript indicator has been added.
* Support for fallback system reports has been added.
* The "About" page has been reworked.
* Cookie based session identification has been added.

Main changes since 2.0+rc5:
* The JavaScript indicator has been improved.
* GSA now checks for required libxml threading support.


## gsa 2.0+rc5 (2011-02-18)

This is the fifth release candidate for the upcoming 2.0 release of the
Greenbone Security Assistant (GSA). It is the web client that makes the full
feature set of OpenVAS Manager available in a web browser.  Release 2.0 is part
of OpenVAS 4, the next generation of the Open Vulnerability Assessment System.

This release fixes an issue which caused some actions in the GSA to fail due to
an error in the cookie base session identification and improves the handling of
relogins after expired sessions.

Many thanks to everyone who has contributed to this release:
Matthew Mundell.

Main changes since 2.0+rc4:
* The cookie base session identification has been improved.
* An issue with parsing the session cookie has been fixed.
* The handling of POST requests after a relogin has been improved.


## gsa 2.0+rc4 (2011-02-17)

This is the fourth release candidate for the upcoming 2.0 release of the
Greenbone Security Assistant (GSA). It is the web client that makes the full
feature set of OpenVAS Manager available in a web browser.  Release 2.0 is part
of OpenVAS 4, the next generation of the Open Vulnerability Assessment System.

This release features a new cookie based session identification infrastructure,
several improvements to user interface, documentation and build environment and
adds support for fallback system reports.

Many thanks to everyone who has contributed to this release:
Matthew Mundell, Jan-Oliver Wagner and Michael Wiegand.

Main changes since 2.0+rc3:
* The documentation and the build environment have been updated.
* The scan config overview now shows the number of selected NVT through family
  selection as well.
* A JavaScript indicator has been added.
* Support for fallback system reports has been added.
* An issue which caused logins to fail under certain circumstances due to overly
  strict input validation has been fixed.
* The "About" page has been reworked.
* Cookie base session identification has been added.


## gsa 2.0+rc3 (2011-02-04)

This is the third release candidate for the upcoming 2.0 release of the
Greenbone Security Assistant (GSA). It is the web client that makes the full
feature set of OpenVAS Manager available in a web browser.  Release 2.0 is part
of OpenVAS 4, the next generation of the Open Vulnerability Assessment System.

This release features a complete replacement of the HTTP Basic Auth based
session management with a token based session management. It also contains
improved documentation and improvements to the build environment.

Many thanks to everyone who has contributed to this release:
Matthew Mundell, Jan-Oliver Wagner and Michael Wiegand.

Main changes since 2.0+rc2:
* A notice is added to the log if binding to the default port failed and the
  fallback port was used.
* GSA now uses pkg-config to find required libraries.
* The HTTP Basic Auth based session management has been replace with a token
  based session management.
* GSA now provides a manual page for the gsad binary.


## gsa 2.0+rc2 (2011-01-21)

This is the second release candidate for the upcoming 2.0 release of the
Greenbone Security Assistant (GSA). It is the web client that makes the full
feature set of OpenVAS Manager available in a web browser.  Release 2.0 is part
of OpenVAS 4, the next generation of the Open Vulnerability Assessment System.

This release extends the range of valid characters for LSC credential passwords,
improves the behavior if no port is specified and makes the output of --version
compliant with the GNU Coding Standards.

Many thanks to everyone who has contributed to this release:
Matthew Mundell, Jan-Oliver Wagner and Michael Wiegand.

Main changes since 2.0+rc1:
* The output of --version now complies with the GNU Coding Standards.
* The range of valid characters for LSC credential passwords has been extended
  further.
* If no port is specified, GSA will now attempt to listen on the appropriate
  privileged port (80 or 443) and fall back to listening on its default port
  (9392) if those are unavailable.


## gsa 2.0+rc1 (2010-12-21)

This is the first release candidate for the upcoming 2.0 release of the
Greenbone Security Assistant (GSA). It is the web client that makes the full
feature set of OpenVAS Manager available in a web browser.  Release 2.0 is part
of OpenVAS 4, the next generation of the Open Vulnerability Assessment System.

This release adds support for separate SMB and SSH credentials and for setting
per-target port ranges. It improves the user interface for displaying filtered
reports and for report downloads.

Many thanks to everyone who has contributed to this release:
Matthew Mundell, Jan-Oliver Wagner and Michael Wiegand.

Main changes since 2.0+beta1:
* Error handling for reports has been improved.
* A bug which cause credential comments to be ignored when creating new LSC
  credentials has been fixed.
* Target credentials for SMB and SSH are now separated.
* The user interface for displaying filtered reports and for report downloads
  has been improved.
* Hardening flags are now enabled during compile time to increase code quality.
* Support for setting the port range for a target has been added.


## gsa 2.0+beta1 (2010-11-19)

This is the first beta version of the upcoming 2.0 release of the
Greenbone Security Assistant (GSA). It is the web client that makes
the full feature set of OpenVAS Manager available in a web browser.
Release 2.0 is part of OpenVAS 4, the next generation
of the Open Vulnerability Assessment System.

GSA 2.0 implements all of the new features of the protocol OMP 2.0.
This include the plugin based report format framework, the master-slave
mode and many other changes and improvements.

Many thanks to everyone who has contributed to this release:
Stephan Kleine, Matthew Mundell, Jan-Oliver Wagner, Michael Wiegand and Felix
Wolfsteller.

Central new features of Greenbone Security Assistant 2.0:

* Support for report format plugin framework has been added.
* Support for master-slave mode has been added.
* Support for editing credentials has been added.
* Support for agent verification has been added.
* Input validation for user names and passwords has been improved.
* Support for Microsoft Internet Explorer has been improved.
* The usability and layout of the web interface has been improved.
* GSA now builds with libmicrohttpd 0.9.2 and above.


## gsa 1.0.0 (2010-08-02)

This is the 1.0.0 release of GSA (Greenbone Security Assistant), an OMP web client
for the Open Vulnerability Assessment System (OpenVAS).

GSA 1.0 represents almost 2 years of intensive work. The mission of GSA is to be
a web client to the OpenVAS Manager 1.0 via the OpenVAS Management Protocol (OMP).

GSA offers a complete implementation of OMP in order to access all features
to organize and manage OpenVAS vulnerability scans. Additionally, GSA
optionally acts as a client for the upcoming openvas-administrator using the
OpenVAS Administration Protocol (OAP) which allows e.g. management of scan users.

Central features of Greenbone Security Assistant are:

* Full OMP 1.0 client. The XML-based OMP responses are transformed into
  web pages via XSLT.

* No additional web-server required. The GSA daemon (gsad) uses microhttpd
  to implement a HTTP service on its own.

* Plain HTML. Neither cookies, JavaScript nor other dynamic elements are used.
  GSA works stateless and uses HTTP Basic Auth.

Greenbone Security Assistant is Free Software (Open Source), licensed
under GNU General Public License Version 2 or any later version.

The OpenVAS development team offers support for any efforts to create binary
packages for the various Linux distributions in order have this new server
readily available for users as soon as possible. Please use our openvas-distro
mailing list for this purpose.


Many thanks to everyone who has contributed to this release since 1.0.0.rc1:
Matthew Mundell, Michael Wiegand.

Main changes since 1.0.0.rc1:
* A bug which caused NVT preferences to be saved incorrectly under certain
  circumstances has been fixed.


## gsa 1.0.0.rc1 (2010-07-16)

This is the first release candidate of the optional gsa module for the Open
Vulnerability Assessment System (OpenVAS) leading up to the upcoming gsa 1.0.

Many thanks to everyone who has contributed to this release:
Matthew Mundell, Jan-Oliver Wagner, Michael Wiegand and Felix Wolfsteller.

Main changes since 1.0.0-beta6:
* Support for LDAP and ADS has been added.
* A number of changes have been made to stay compatible with the updated OMP
  specification.
* Initial support for fetching targets from external sources has been added.
* Support for threat overrides has been added.
* Support for Syslog and SNMP escalators has been added.
* Support for agents has been improved.


## gsa 1.0.0-beta7 (2010-05-28)

This is the seventh beta release of the optional gsa module for the Open
Vulnerability Assessment System (OpenVAS) leading up to the upcoming gsa 1.0.

Many thanks to everyone who has contributed to this release:
Hartmut Goebel, Matthew Mundell, Jan-Oliver Wagner, Michael Wiegand and Felix
Wolfsteller.

Main changes since 1.0.0-beta6:
* An issue which caused empty charts in the performance monitor has been fixed.
* An issue which caused a new task created with both an escalator and a schedule
  to lose the schedule has been fixed.
* Support for Internet Explorer 6 clients has been improved.
* Support for using the "Threat Level Change" escalator condition has been
  added.
* The handling of uploaded preference files has been improved.
* The handling of requests for nonexistent pages has been improved.
* Support for pausing of tasks has been added.
* Support for displaying CVSS scores and Risk Factor values has been added.
* The handling of errors during XSL transformation has been improved.
* The scan start time and end time for individual host are now displayed in the
  report.
* Support for excluding hosts without results from the report has been added.
* Support for filtering results based on CVSS scores has been fixed.


## gsa 1.0.0-beta6 (2010-04-15)

This is the sixth beta release of the optional gsa module for the Open
Vulnerability Assessment System (OpenVAS) leading up to the upcoming gsa 1.0.

Many thanks to everyone who has contributed to this release:
Stephan Kleine, Matthew Mundell, Mareike Piechowiak, Karl-Heinz Ruskowski,
Jan-Oliver Wagner and Michael Wiegand.

Main changes since 1.0.0-beta5:

* Support for ITG and CPE reports has been improved.
* Support for resuming stopped tasks has been added.
* Support for task scheduling has been added.
* Initial support for editing tasks has been added.
* Support for displaying the version of an installed feed has been added.
* A number of build issues have been fixed.
* The documentation available via the "?" icon has been updated.
* The gsad binary is now installed to /usr/sbin instead of /usr/bin.


## gsa 1.0.0-beta5 (2010-03-04)

This is the fifth beta release of the optional gsa module for the Open
Vulnerability Assessment System (OpenVAS) leading up to the upcoming gsa 1.0.

Many thanks to everyone who has contributed to this release:
Matthew Mundell, Jan-Oliver Wagner, Michael Wiegand and Felix Wolfsteller.

Main changes since 1.0.0-beta4:

* Support for notes has been added.
* Support for ITG and CPE reports has been added.
* Improved HTTP conformity.
* Significant speed-up.
* Various cosmetic changes of the html pages
  as well as of some report types.


## gsa 1.0.0-beta4 (2010-02-05)

This is the fourth beta release of the optional gsa module for the Open
Vulnerability Assessment System (OpenVAS) leading up to the upcoming gsa 1.0.

Many thanks to everyone who has contributed to this release:
Matthew Mundell, Jan-Oliver Wagner, Michael Wiegand and Felix Wolfsteller.

Main changes since 1.0.0-beta3:

* Improved HTTP conformity.
* Improved Feed synchronization support.
* Improved line wrapping in reports.
* A bug in the report pagination has been fixed.


## gsa 1.0.0-beta3 (2010-01-27)

This is the third beta release of the optional gsa module
for the Open Vulnerability Assessment System (OpenVAS) leading up to the
upcoming gsa 1.0.

Many thanks to everyone who has contributed to this release:
Matthew Mundell and Felix Wolfsteller.

Main changes since 1.0.0-beta2:

* Improved HTTP conformity.
* Fixed resource leak.
* Improved input checking.
* Add option to run in chroot.


## gsa 1.0.0-beta2 (2010-01-27)

This is the second beta release of the optional gsa module
for the Open Vulnerability Assessment System (OpenVAS) leading up to the
upcoming gsa 1.0.

Many thanks to everyone who has contributed to this release:
Matthew Mundell, Jan-Oliver Wagner and Felix Wolfsteller.

Main changes since 1.0.0-beta1:

* Integrated online help extended.
* Improved handling of feed management.
* Added support for administrator feature to edit
  scanner settings.
* Added support for administrator feature to edit
  user details (password, IP-based access rules).
* Allow "\" as part of a credential login name.
* Remain on the task page after deleting the
  task's last report.
* Improved handling of XML/HTML report exports.
* Added command line option "--listen", "--alisten",
  "--mlisten".


## gsa 1.0.0-beta1 (2010-01-12)

This is the first beta release of the optional gsa module
for the Open Vulnerability Assessment System (OpenVAS) leading up to the
upcoming gsa 1.0.

Many thanks to everyone who has contributed to this release:
Matthew Mundell, Jan-Oliver Wagner, Felix Wolfsteller and Michael Wiegand.<|MERGE_RESOLUTION|>--- conflicted
+++ resolved
@@ -8,11 +8,8 @@
 
 ## gsa 8.0.1 (unreleased)
 
-<<<<<<< HEAD
  * Fix New Target dialog contains value from Edit Target #1281
-=======
  * Fix opening alert report composer #1280 #1276
->>>>>>> 3baade46
  * Remove fifth from schedule #1279
  * Fix showing authentication methods in user dialog #1278
  * Fix Result details page #1275
