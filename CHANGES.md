--- conflicted
+++ resolved
@@ -8,11 +8,8 @@
 
 ## gsa 8.0.1 (unreleased)
 
-<<<<<<< HEAD
- * Fix permission description
-=======
-* Fix port ranges from file radio button #1291
->>>>>>> 6fc3909b
+ * Fix permission description #1292
+ * Fix port ranges from file radio button #1291
  * Don't run more then one reload timer for a page #1289
  * Set first=1 when starting delta report selection #1288
  * Fix pagination with default filter (reset filter.id if filter is changed) #1288
