{
  "name": "gsa",
  "version": "8.0.0",
  "description": "Greenbone Security Assistant",
  "keywords": [
    "openvas",
    "gmp",
    "gsa",
    "greenbone",
    "greenbone security assistant"
  ],
  "repository": {
    "type": "git",
    "url": "https://github.com/greenbone/gsa/"
  },
  "author": "Björn Ricks <bjoern.ricks@greenbone.net>",
  "license": "GPL-2.0+",
  "main": "src/index.js",
  "engines": {
    "node": ">=8.0"
  },
  "eslintConfig": {
    "extends": "react-app"
  },
  "dependencies": {
    "@babel/core": "^7.4.3",
    "@vx/axis": "^0.0.183",
    "@vx/gradient": "^0.0.183",
    "@vx/shape": "^0.0.179",
    "babel-loader": "^8.0.5",
    "core-js": "^2.6.5",
    "d3-cloud": "^1.2.5",
    "d3-color": "^1.2.3",
    "d3-force": "^2.0.0",
    "d3-format": "^1.3.2",
    "d3-hierarchy": "^1.1.8",
    "d3-interpolate": "^1.3.2",
    "d3-scale": "^2.1.2",
    "d3-shape": "^1.3.3",
    "downshift": "^1.31.16",
    "fast-deep-equal": "^1.1.0",
    "fast-xml-parser": "^3.12.13",
    "glamor": "^2.20.40",
    "history": "^4.7.2",
    "hoist-non-react-statics": "^3.3.0",
    "i18next": "^14.0.1",
    "i18next-xhr-backend": "1.5.1",
    "ical.js": "^1.3.0",
    "memoize-one": "^5.0.0",
    "moment": "^2.24.0",
    "moment-timezone": "^0.5.23",
    "prop-types": "^15.6.2",
    "qhistory": "^1.0.3",
    "qs": "^6.6.0",
    "react": "^16.8.6",
    "react-beautiful-dnd": "^7.1.3",
    "react-datepicker": "^1.8.0",
    "react-dom": "^16.8.6",
    "react-redux": "^7.0.1",
    "react-router-dom": "^4.3.1",
    "react-scripts": "3.0.0",
    "redux": "^4.0.1",
    "redux-logger": "^3.0.6",
    "redux-thunk": "^2.3.0",
    "styled-components": "^3.4.10",
    "uuid": "^3.3.2",
    "whatwg-fetch": "^3.0.0",
    "x2js": "^3.2.6"
  },
  "scripts": {
<<<<<<< HEAD
    "test": "NODE_PATH=src react-scripts test",
    "test:coverage": "NODE_PATH=src react-scripts test --coverage --maxWorkers 2",
    "lint": "NODE_PATH=src eslint --max-warnings 0 src",
    "start": "NODE_PATH=src react-scripts start",
    "build": "NODE_PATH=src react-scripts build",
    "eject": "NODE_PATH=src react-scripts eject",
    "storybook": "NODE_PATH=src start-storybook",
    "build-storybook": "NODE_PATH=src build-storybook"
=======
    "test": "react-scripts test",
    "test:coverage": "react-scripts test --coverage --maxWorkers 2",
    "lint": "eslint --max-warnings 0 src",
    "start": "react-scripts start",
    "build": "react-scripts build",
    "eject": "react-scripts eject"
>>>>>>> a286596b
  },
  "devDependencies": {
    "@storybook/react": "^5.0.6",
    "eslint-config-prettier": "^4.0.0",
    "husky": "^1.3.1",
    "jest-dom": "^3.0.0",
    "jest-junit": "^6.0.1",
    "jest-styled-components": "^6.2.0",
    "lint-staged": "^8.1.3",
    "prettier": "1.16.4",
    "react-testing-library": "^7.0.0"
  },
  "jest": {
    "collectCoverageFrom": [
      "src/**/*.{js,jsx,mjs}",
      "!src/web/stories/**",
      "!src/gmp/index.js",
      "!src/setupTests.js",
      "!src/web/utils/testing.js"
    ]
  },
  "browserslist": [
    ">0.2%",
    "not dead",
    "not ie < 11",
    "not op_mini all"
  ],
  "husky": {
    "hooks": {
      "pre-commit": "lint-staged"
    }
  },
  "lint-staged": {
    "*.{js,json}": [
      "prettier --write",
      "git add"
    ]
  }
}<|MERGE_RESOLUTION|>--- conflicted
+++ resolved
@@ -68,23 +68,14 @@
     "x2js": "^3.2.6"
   },
   "scripts": {
-<<<<<<< HEAD
-    "test": "NODE_PATH=src react-scripts test",
-    "test:coverage": "NODE_PATH=src react-scripts test --coverage --maxWorkers 2",
-    "lint": "NODE_PATH=src eslint --max-warnings 0 src",
-    "start": "NODE_PATH=src react-scripts start",
-    "build": "NODE_PATH=src react-scripts build",
-    "eject": "NODE_PATH=src react-scripts eject",
-    "storybook": "NODE_PATH=src start-storybook",
-    "build-storybook": "NODE_PATH=src build-storybook"
-=======
     "test": "react-scripts test",
     "test:coverage": "react-scripts test --coverage --maxWorkers 2",
     "lint": "eslint --max-warnings 0 src",
     "start": "react-scripts start",
     "build": "react-scripts build",
-    "eject": "react-scripts eject"
->>>>>>> a286596b
+    "eject": "react-scripts eject",
+    "storybook": "NODE_PATH=src start-storybook",
+    "build-storybook": "NODE_PATH=src build-storybook"
   },
   "devDependencies": {
     "@storybook/react": "^5.0.6",
