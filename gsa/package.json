{
  "name": "gsa",
  "version": "20.04",
  "description": "Greenbone Security Assistant",
  "keywords": [
    "openvas",
    "gmp",
    "gsa",
    "greenbone",
    "greenbone security assistant"
  ],
  "repository": {
    "type": "git",
    "url": "https://github.com/greenbone/gsa/"
  },
  "author": "Björn Ricks <bjoern.ricks@greenbone.net>",
  "license": "GPL-2.0+",
  "main": "src/index.js",
  "engines": {
    "node": ">=10.0"
  },
  "eslintConfig": {
    "extends": "react-app"
  },
  "dependencies": {
    "@babel/core": "^7.8.7",
    "@vx/axis": "^0.0.183",
    "@vx/gradient": "^0.0.183",
    "@vx/shape": "^0.0.179",
    "apollo-boost": "^0.4.7",
    "babel-loader": "8.0.6",
    "core-js": "^3.6.4",
    "d3-cloud": "^1.2.5",
    "d3-color": "^1.4.0",
    "d3-force": "^2.0.0",
    "d3-format": "^1.4.3",
    "d3-hierarchy": "^1.1.9",
    "d3-interpolate": "^1.4.0",
    "d3-scale": "^3.2.1",
    "d3-shape": "^1.3.7",
    "downshift": "^5.0.4",
    "fast-deep-equal": "^3.1.1",
    "fast-xml-parser": "^3.16.0",
    "glamor": "^2.20.40",
    "graphql": "^14.5.8",
    "history": "^4.10.1",
    "hoist-non-react-statics": "^3.3.2",
    "i18next": "^19.3.2",
    "i18next-xhr-backend": "3.2.2",
    "ical.js": "^1.3.0",
    "memoize-one": "^5.1.1",
    "moment": "^2.24.0",
    "moment-timezone": "^0.5.28",
    "prop-types": "^15.6.2",
    "qhistory": "^1.0.3",
    "qs": "^6.9.1",
    "react": "^16.13.0",
    "react-beautiful-dnd": "^13.0.0",
    "react-apollo": "^3.1.3",
    "react-datepicker": "^1.8.0",
    "react-dom": "^16.13.0",
    "react-redux": "^7.2.0",
    "react-router-dom": "^5.1.2",
    "react-scripts": "3.4.0",
    "redux": "^4.0.5",
    "redux-logger": "^3.0.6",
    "redux-thunk": "^2.3.0",
    "styled-components": "^4.4.1",
    "uuid": "^7.0.2",
    "whatwg-fetch": "^3.0.0"
  },
  "scripts": {
    "test": "react-scripts test",
    "test:coverage": "react-scripts test --coverage --maxWorkers 2",
    "lint": "eslint --max-warnings 0 src",
    "start": "react-scripts start",
    "build": "react-scripts build",
    "eject": "react-scripts eject",
    "storybook": "NODE_PATH=src start-storybook",
    "build-storybook": "NODE_PATH=src build-storybook",
    "i18n-extract": "NODE_ENV=development babel -f .babelrc 'src/**/*.{js,jsx,ts,tsx}'",
    "clean-up-translations": "node scripts/cleanuptranslations"
  },
  "devDependencies": {
    "@babel/cli": "^7.8.4",
    "@storybook/react": "^5.3.14",
    "@testing-library/jest-dom": "^5.1.1",
<<<<<<< HEAD
    "@testing-library/react": "^9.4.1",
    "@types/jest": "^25.1.3",
    "@apollo/react-testing": "^3.1.3",
=======
    "@testing-library/react": "^9.5.0",
    "@types/jest": "^25.1.4",
>>>>>>> 46004d40
    "babel-plugin-i18next-extract": "^0.6.1",
    "eslint-config-prettier": "^6.10.0",
    "husky": "^2.7.0",
    "jest-junit": "^10.0.0",
    "jest-styled-components": "^6.3.4",
    "lint-staged": "^8.2.1",
    "prettier": "^1.19.1"
  },
  "jest": {
    "collectCoverageFrom": [
      "src/**/*.{js,jsx,mjs}",
      "!src/web/stories/**",
      "!src/gmp/index.js",
      "!src/setupTests.js",
      "!src/web/utils/testing.js"
    ]
  },
  "browserslist": [
    ">0.2%",
    "not dead",
    "not ie < 11",
    "not op_mini all"
  ],
  "husky": {
    "hooks": {
      "pre-commit": "lint-staged"
    }
  },
  "lint-staged": {
    "*.{js,json}": [
      "prettier --write",
      "git add"
    ]
  }
}<|MERGE_RESOLUTION|>--- conflicted
+++ resolved
@@ -85,14 +85,9 @@
     "@babel/cli": "^7.8.4",
     "@storybook/react": "^5.3.14",
     "@testing-library/jest-dom": "^5.1.1",
-<<<<<<< HEAD
-    "@testing-library/react": "^9.4.1",
-    "@types/jest": "^25.1.3",
-    "@apollo/react-testing": "^3.1.3",
-=======
     "@testing-library/react": "^9.5.0",
     "@types/jest": "^25.1.4",
->>>>>>> 46004d40
+    "@apollo/react-testing": "^3.1.3",
     "babel-plugin-i18next-extract": "^0.6.1",
     "eslint-config-prettier": "^6.10.0",
     "husky": "^2.7.0",
