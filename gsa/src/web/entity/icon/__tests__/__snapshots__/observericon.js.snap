--- conflicted
+++ resolved
@@ -2,33 +2,19 @@
 
 exports[`Entity ObserverIcon component tests should render if the owner is not the current user 1`] = `
 .c0 {
-  cursor: pointer;
-}
-
-.c1 {
   height: 16px;
   width: 16px;
   line-height: 16px;
 }
 
-.c1 * {
+.c0 * {
   height: inherit;
   width: inherit;
 }
 
-@media print {
-  .c0 {
-    display: none;
-  }
-}
-
 <span
   alt="Entity owned by foo"
-<<<<<<< HEAD
-  class="c0 c1"
-=======
   class="c0"
->>>>>>> fe66448a
   data-testid="svg-icon"
   title="Entity owned by foo"
 >
