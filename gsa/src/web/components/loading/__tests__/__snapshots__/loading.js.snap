// Jest Snapshot v1, https://goo.gl/fbAQLP

exports[`Loading component tests should render 1`] = `
.c1 {
  border: 12px solid #c8d3d9;
  border-top: 12px solid #66c430;
  border-radius: 50%;
  width: 80px;
  height: 80px;
  -webkit-animation: kBKfot 2s linear infinite;
  animation: kBKfot 2s linear infinite;
}

.c0 {
  display: -webkit-box;
  display: -webkit-flex;
  display: -ms-flexbox;
  display: flex;
  -webkit-flex-direction: row;
  -ms-flex-direction: row;
  flex-direction: row;
  -webkit-box-pack: center;
  -webkit-justify-content: center;
  -ms-flex-pack: center;
  justify-content: center;
  -webkit-align-items: center;
  -webkit-box-align: center;
  -ms-flex-align: center;
  align-items: center;
<<<<<<< HEAD
=======
}

.c2 {
  width: 80px;
  height: 80px;
  margin: 40px auto;
  background-image: url(greenbone.svg);
  background-size: 90%;
  background-position: center;
  background-repeat: no-repeat;
  -webkit-animation: tXyVs 2s infinite ease-in-out;
  animation: tXyVs 2s infinite ease-in-out;
}

.c0 {
>>>>>>> 4b723853
  width: 100%;
}

<div
  class="c0"
>
  <div
    class="c1"
  />
</div>
`;<|MERGE_RESOLUTION|>--- conflicted
+++ resolved
@@ -27,8 +27,6 @@
   -webkit-box-align: center;
   -ms-flex-align: center;
   align-items: center;
-<<<<<<< HEAD
-=======
 }
 
 .c2 {
@@ -44,7 +42,6 @@
 }
 
 .c0 {
->>>>>>> 4b723853
   width: 100%;
 }
 
