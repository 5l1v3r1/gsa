--- conflicted
+++ resolved
@@ -2,13 +2,6 @@
 
 exports[`TrashDeleteIcon component tests should render 1`] = `
 .c0 {
-<<<<<<< HEAD
-  cursor: pointer;
-}
-
-.c1 {
-=======
->>>>>>> fe66448a
   height: 16px;
   width: 16px;
   line-height: 16px;
@@ -19,34 +12,16 @@
   width: inherit;
 }
 
-<<<<<<< HEAD
-.c2 svg:hover {
-  background-color: #f2dede;
-}
-
-.c2 svg:hover path {
-=======
 .c1 svg:hover {
   background-color: #f2dede;
 }
 
 .c1 svg:hover path {
->>>>>>> fe66448a
   fill: #a94442;
 }
 
-@media print {
-  .c0 {
-    display: none;
-  }
-}
-
 <span
-<<<<<<< HEAD
-  class="c0 c1 c2"
-=======
   class="c0 c1"
->>>>>>> fe66448a
   data-testid="svg-icon"
 >
   <svg>
