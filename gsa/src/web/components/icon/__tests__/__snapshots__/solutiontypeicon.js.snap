--- conflicted
+++ resolved
@@ -2,33 +2,19 @@
 
 exports[`SolutionTypeIcon component tests should render correct image 1`] = `
 .c0 {
-  cursor: pointer;
-}
-
-.c1 {
   height: 16px;
   width: 16px;
   line-height: 16px;
 }
 
-.c1 * {
+.c0 * {
   height: inherit;
   width: inherit;
 }
 
-@media print {
-  .c0 {
-    display: none;
-  }
-}
-
 <span
   alt="Workaround"
-<<<<<<< HEAD
-  class="c0 c1"
-=======
   class="c0"
->>>>>>> fe66448a
   data-testid="svg-icon"
   title="Workaround"
 >
@@ -42,33 +28,19 @@
 
 exports[`SolutionTypeIcon component tests should render correct image 3`] = `
 .c0 {
-  cursor: pointer;
-}
-
-.c1 {
   height: 16px;
   width: 16px;
   line-height: 16px;
 }
 
-.c1 * {
+.c0 * {
   height: inherit;
   width: inherit;
 }
 
-@media print {
-  .c0 {
-    display: none;
-  }
-}
-
 <span
   alt="None available"
-<<<<<<< HEAD
-  class="c0 c1"
-=======
   class="c0"
->>>>>>> fe66448a
   data-testid="svg-icon"
   title="None available"
 >
@@ -80,33 +52,19 @@
 
 exports[`SolutionTypeIcon component tests should render correct image 4`] = `
 .c0 {
-  cursor: pointer;
-}
-
-.c1 {
   height: 16px;
   width: 16px;
   line-height: 16px;
 }
 
-.c1 * {
+.c0 * {
   height: inherit;
   width: inherit;
 }
 
-@media print {
-  .c0 {
-    display: none;
-  }
-}
-
 <span
   alt="Vendorfix"
-<<<<<<< HEAD
-  class="c0 c1"
-=======
   class="c0"
->>>>>>> fe66448a
   data-testid="svg-icon"
   title="Vendorfix"
 >
@@ -118,33 +76,19 @@
 
 exports[`SolutionTypeIcon component tests should render correct image 5`] = `
 .c0 {
-  cursor: pointer;
-}
-
-.c1 {
   height: 16px;
   width: 16px;
   line-height: 16px;
 }
 
-.c1 * {
+.c0 * {
   height: inherit;
   width: inherit;
 }
 
-@media print {
-  .c0 {
-    display: none;
-  }
-}
-
 <span
   alt="Will not fix"
-<<<<<<< HEAD
-  class="c0 c1"
-=======
   class="c0"
->>>>>>> fe66448a
   data-testid="svg-icon"
   title="Will not fix"
 >
@@ -156,33 +100,19 @@
 
 exports[`SolutionTypeIcon component tests should render correct image 6`] = `
 .c0 {
-  cursor: pointer;
-}
-
-.c1 {
   height: 16px;
   width: 16px;
   line-height: 16px;
 }
 
-.c1 * {
+.c0 * {
   height: inherit;
   width: inherit;
 }
 
-@media print {
-  .c0 {
-    display: none;
-  }
-}
-
 <span
   alt="Workaround"
-<<<<<<< HEAD
-  class="c0 c1"
-=======
   class="c0"
->>>>>>> fe66448a
   data-testid="svg-icon"
   title="Workaround"
 >
@@ -194,33 +124,19 @@
 
 exports[`SolutionTypeIcon component tests should render correct image 7`] = `
 .c0 {
-  cursor: pointer;
-}
-
-.c1 {
   height: 16px;
   width: 16px;
   line-height: 16px;
 }
 
-.c1 * {
+.c0 * {
   height: inherit;
   width: inherit;
 }
 
-@media print {
-  .c0 {
-    display: none;
-  }
-}
-
 <span
   alt=""
-<<<<<<< HEAD
-  class="c0 c1"
-=======
   class="c0"
->>>>>>> fe66448a
   data-testid="svg-icon"
   title=""
 >
