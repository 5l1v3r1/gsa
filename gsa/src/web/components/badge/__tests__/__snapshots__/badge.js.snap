--- conflicted
+++ resolved
@@ -2,16 +2,12 @@
 
 exports[`Badge tests should render badge 1`] = `
 .c1 {
-  cursor: pointer;
-}
-
-.c2 {
   height: 16px;
   width: 16px;
   line-height: 16px;
 }
 
-.c2 * {
+.c1 * {
   height: inherit;
   width: inherit;
 }
@@ -25,7 +21,7 @@
   margin-right: 0px;
 }
 
-.c3 {
+.c2 {
   display: -webkit-box;
   display: -webkit-flex;
   display: -ms-flexbox;
@@ -61,21 +57,11 @@
   right: 0px;
 }
 
-@media print {
-  .c1 {
-    display: none;
-  }
-}
-
 <div
   class="c0"
 >
   <span
-<<<<<<< HEAD
-    class="c1 c2"
-=======
     class="c1"
->>>>>>> fe66448a
     data-testid="svg-icon"
   >
     <svg>
@@ -83,7 +69,7 @@
     </svg>
   </span>
   <span
-    class="c3"
+    class="c2"
     data-testid="badge-icon"
   >
     1
