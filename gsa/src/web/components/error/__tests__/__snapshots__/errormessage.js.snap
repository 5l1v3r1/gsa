// Jest Snapshot v1, https://goo.gl/fbAQLP

exports[`ErrorMessage tests should render 1`] = `
<<<<<<< HEAD
.c5 {
=======
.c4 {
>>>>>>> fe66448a
  display: -webkit-box;
  display: -webkit-flex;
  display: -ms-flexbox;
  display: flex;
  -webkit-flex-direction: row;
  -ms-flex-direction: row;
  flex-direction: row;
  -webkit-box-pack: start;
  -webkit-justify-content: start;
  -ms-flex-pack: start;
  justify-content: start;
  -webkit-align-items: center;
  -webkit-box-align: center;
  -ms-flex-align: center;
  align-items: center;
}

.c2 {
  display: -webkit-box;
  display: -webkit-flex;
  display: -ms-flexbox;
  display: flex;
  -webkit-flex-direction: row;
  -ms-flex-direction: row;
  flex-direction: row;
  -webkit-box-pack: start;
  -webkit-justify-content: flex-start;
  -ms-flex-pack: start;
  justify-content: flex-start;
  -webkit-align-items: flex-start;
  -webkit-box-align: flex-start;
  -ms-flex-align: flex-start;
  align-items: flex-start;
  margin-left: -15px;
}

.c2 > * {
  display: -webkit-inline-box;
  display: -webkit-inline-flex;
  display: -ms-inline-flexbox;
  display: inline-flex;
}

.c2 > * {
  margin-left: 15px;
}

<<<<<<< HEAD
.c6 {
=======
.c5 {
>>>>>>> fe66448a
  display: -webkit-box;
  display: -webkit-flex;
  display: -ms-flexbox;
  display: flex;
  -webkit-flex-direction: row;
  -ms-flex-direction: row;
  flex-direction: row;
  -webkit-box-pack: start;
  -webkit-justify-content: start;
  -ms-flex-pack: start;
  justify-content: start;
  -webkit-align-items: center;
  -webkit-box-align: center;
  -ms-flex-align: center;
  align-items: center;
  margin-left: -5px;
}

.c5 > * {
  display: -webkit-inline-box;
  display: -webkit-inline-flex;
  display: -ms-inline-flexbox;
  display: inline-flex;
}

.c5 > * {
  margin-left: 5px;
}

.c1 {
  display: -webkit-box;
  display: -webkit-flex;
  display: -ms-flexbox;
  display: flex;
  -webkit-flex-direction: row;
  -ms-flex-direction: row;
  flex-direction: row;
  -webkit-box-pack: start;
  -webkit-justify-content: start;
  -ms-flex-pack: start;
  justify-content: start;
  -webkit-align-items: center;
  -webkit-box-align: center;
  -ms-flex-align: center;
  align-items: center;
  display: -webkit-inline-box;
  display: -webkit-inline-flex;
  display: -ms-inline-flexbox;
  display: inline-flex;
}

.c3 {
<<<<<<< HEAD
  cursor: pointer;
}

.c4 {
=======
>>>>>>> fe66448a
  height: 24px;
  width: 24px;
  line-height: 24px;
}

<<<<<<< HEAD
.c4 * {
=======
.c3 * {
>>>>>>> fe66448a
  height: inherit;
  width: inherit;
}

.c0 {
  display: -webkit-box;
  display: -webkit-flex;
  display: -ms-flexbox;
  display: flex;
  -webkit-flex-direction: row;
  -ms-flex-direction: row;
  flex-direction: row;
  -webkit-box-pack: start;
  -webkit-justify-content: start;
  -ms-flex-pack: start;
  justify-content: start;
  -webkit-align-items: center;
  -webkit-box-align: center;
  -ms-flex-align: center;
  align-items: center;
  padding: 15px;
  margin: 15px 15px 15px 15px;
  border: 1px solid #ebccd1;
  color: #a94442;
  background-color: #f2dede;
}

@media print {
  .c3 {
    display: none;
  }
}

<div
  class="c0"
>
  <div
    class="c1"
  >
    <div
      class="c2"
      margin="15px"
    >
      <span
<<<<<<< HEAD
        class="c3 c4"
=======
        class="c3"
>>>>>>> fe66448a
        data-testid="svg-icon"
      >
        <svg>
          st_nonavailable.svg
        </svg>
      </span>
      <div
<<<<<<< HEAD
        class="c5"
=======
        class="c4"
>>>>>>> fe66448a
      >
        <div
          class="c1"
        >
          <div
<<<<<<< HEAD
            class="c6"
=======
            class="c5"
>>>>>>> fe66448a
            margin="5px"
          >
            <b
              data-testid="error-message"
            >
              An error occurred.
            </b>
            <span
              data-testid="error-details"
            >
              Because of foo.
            </span>
          </div>
        </div>
      </div>
    </div>
  </div>
</div>
`;<|MERGE_RESOLUTION|>--- conflicted
+++ resolved
@@ -1,11 +1,7 @@
 // Jest Snapshot v1, https://goo.gl/fbAQLP
 
 exports[`ErrorMessage tests should render 1`] = `
-<<<<<<< HEAD
-.c5 {
-=======
 .c4 {
->>>>>>> fe66448a
   display: -webkit-box;
   display: -webkit-flex;
   display: -ms-flexbox;
@@ -53,11 +49,7 @@
   margin-left: 15px;
 }
 
-<<<<<<< HEAD
-.c6 {
-=======
 .c5 {
->>>>>>> fe66448a
   display: -webkit-box;
   display: -webkit-flex;
   display: -ms-flexbox;
@@ -110,23 +102,12 @@
 }
 
 .c3 {
-<<<<<<< HEAD
-  cursor: pointer;
-}
-
-.c4 {
-=======
->>>>>>> fe66448a
   height: 24px;
   width: 24px;
   line-height: 24px;
 }
 
-<<<<<<< HEAD
-.c4 * {
-=======
 .c3 * {
->>>>>>> fe66448a
   height: inherit;
   width: inherit;
 }
@@ -154,12 +135,6 @@
   background-color: #f2dede;
 }
 
-@media print {
-  .c3 {
-    display: none;
-  }
-}
-
 <div
   class="c0"
 >
@@ -171,11 +146,7 @@
       margin="15px"
     >
       <span
-<<<<<<< HEAD
-        class="c3 c4"
-=======
         class="c3"
->>>>>>> fe66448a
         data-testid="svg-icon"
       >
         <svg>
@@ -183,21 +154,13 @@
         </svg>
       </span>
       <div
-<<<<<<< HEAD
-        class="c5"
-=======
         class="c4"
->>>>>>> fe66448a
       >
         <div
           class="c1"
         >
           <div
-<<<<<<< HEAD
-            class="c6"
-=======
             class="c5"
->>>>>>> fe66448a
             margin="5px"
           >
             <b
