--- conflicted
+++ resolved
@@ -119,11 +119,7 @@
   display: inline-flex;
 }
 
-<<<<<<< HEAD
-.c15 {
-=======
 .c14 {
->>>>>>> fe66448a
   display: -webkit-box;
   display: -webkit-flex;
   display: -ms-flexbox;
@@ -142,30 +138,18 @@
   margin-left: -5px;
 }
 
-<<<<<<< HEAD
-.c15 > * {
-=======
 .c14 > * {
->>>>>>> fe66448a
   display: -webkit-inline-box;
   display: -webkit-inline-flex;
   display: -ms-inline-flexbox;
   display: inline-flex;
 }
 
-<<<<<<< HEAD
-.c15 > * {
-  margin-left: 5px;
-}
-
-.c14 {
-=======
 .c14 > * {
   margin-left: 5px;
 }
 
 .c13 {
->>>>>>> fe66448a
   display: -webkit-box;
   display: -webkit-flex;
   display: -ms-flexbox;
@@ -188,118 +172,6 @@
 }
 
 .c8 {
-<<<<<<< HEAD
-  cursor: pointer;
-}
-
-.c9 {
-  height: 24px;
-  width: 24px;
-  line-height: 24px;
-}
-
-.c9 * {
-  height: inherit;
-  width: inherit;
-}
-
-.c16 {
-  height: 16px;
-  width: 16px;
-  line-height: 16px;
-}
-
-.c16 * {
-  height: inherit;
-  width: inherit;
-}
-
-.c7 {
-  display: -webkit-inline-box;
-  display: -webkit-inline-flex;
-  display: -ms-inline-flexbox;
-  display: inline-flex;
-  -webkit-flex-direction: column;
-  -ms-flex-direction: column;
-  flex-direction: column;
-}
-
-.c11 {
-  position: relative;
-  display: none;
-  -webkit-animation: iKjwYD 0.1s ease-in;
-  animation: iKjwYD 0.1s ease-in;
-}
-
-.c6:hover .c11 {
-  display: block;
-}
-
-.c12 {
-  position: absolute;
-  margin: 0;
-  padding: 0;
-  right: 0;
-  top: 0;
-  z-index: 600;
-  list-style: none;
-  font-size: 10px;
-  width: 255px;
-}
-
-.c13 {
-  height: 30px;
-  width: 255px;
-  border-left: 1px solid #787878;
-  border-right: 1px solid #787878;
-  display: -webkit-box;
-  display: -webkit-flex;
-  display: -ms-flexbox;
-  display: flex;
-  -webkit-align-items: center;
-  -webkit-box-align: center;
-  -ms-flex-align: center;
-  align-items: center;
-  background-color: #fff;
-  padding-left: 12px;
-}
-
-.c13:hover {
-  background: #66c430;
-  color: #fff;
-  cursor: pointer;
-}
-
-.c13:first-child {
-  border-top: 1px solid #787878;
-  cursor: default;
-  background-color: #eeeeee;
-}
-
-.c13:first-child:hover {
-  color: #000;
-}
-
-.c13:nth-child(2) {
-  cursor: default;
-  background-color: #eeeeee;
-}
-
-.c13:nth-child(2):hover {
-  color: #000;
-}
-
-.c13:last-child {
-  border-top: 1px solid #787878;
-  border-bottom: 1px solid #787878;
-}
-
-.c10 {
-  margin-right: 10px;
-}
-
-.c17 {
-=======
   height: 24px;
   width: 24px;
   line-height: 24px;
@@ -406,7 +278,6 @@
 }
 
 .c16 {
->>>>>>> fe66448a
   display: -webkit-inline-box;
   display: -webkit-inline-flex;
   display: -ms-inline-flexbox;
@@ -415,19 +286,11 @@
   height: 100%;
 }
 
-<<<<<<< HEAD
-.c17:link,
-.c17:hover,
-.c17:active,
-.c17:visited,
-.c17:hover {
-=======
 .c16:link,
 .c16:hover,
 .c16:active,
 .c16:visited,
 .c16:hover {
->>>>>>> fe66448a
   color: inherit;
   -webkit-text-decoration: none;
   text-decoration: none;
@@ -472,12 +335,6 @@
 
 .c0 {
   height: 42px;
-}
-
-@media print {
-  .c8 {
-    display: none;
-  }
 }
 
 <body>
@@ -516,11 +373,7 @@
         data-testid="usermenu"
       >
         <span
-<<<<<<< HEAD
-          class="c8 c9 c10"
-=======
           class="c8 c9"
->>>>>>> fe66448a
           data-testid="svg-icon"
         >
           <svg>
@@ -528,26 +381,6 @@
           </svg>
         </span>
         <div
-<<<<<<< HEAD
-          class="c11"
-        >
-          <ul
-            class="c12"
-          >
-            <li
-              class="c13"
-              title="Logged in as: username"
-            >
-              <div
-                class="c14"
-              >
-                <div
-                  class="c15"
-                  margin="5px"
-                >
-                  <span
-                    class="c8 c16"
-=======
           class="c10"
         >
           <ul
@@ -566,7 +399,6 @@
                 >
                   <span
                     class="c15"
->>>>>>> fe66448a
                     data-testid="svg-icon"
                   >
                     <svg>
@@ -580,19 +412,6 @@
               </div>
             </li>
             <li
-<<<<<<< HEAD
-              class="c13"
-            >
-              <div
-                class="c14"
-              >
-                <div
-                  class="c15"
-                  margin="5px"
-                >
-                  <span
-                    class="c8 c16"
-=======
               class="c12"
             >
               <div
@@ -604,7 +423,6 @@
                 >
                   <span
                     class="c15"
->>>>>>> fe66448a
                     data-testid="svg-icon"
                   >
                     <svg>
@@ -618,31 +436,14 @@
               </div>
             </li>
             <li
-<<<<<<< HEAD
-              class="c13"
-            >
-              <a
-                class="c17"
-=======
               class="c12"
             >
               <a
                 class="c16"
->>>>>>> fe66448a
                 data-testid="usermenu-settings"
                 href="/usersettings"
               >
                 <div
-<<<<<<< HEAD
-                  class="c14"
-                >
-                  <div
-                    class="c15"
-                    margin="5px"
-                  >
-                    <span
-                      class="c8 c16"
-=======
                   class="c13"
                 >
                   <div
@@ -651,7 +452,6 @@
                   >
                     <span
                       class="c15"
->>>>>>> fe66448a
                       data-testid="svg-icon"
                     >
                       <svg>
@@ -666,20 +466,6 @@
               </a>
             </li>
             <li
-<<<<<<< HEAD
-              class="c13"
-              data-testid="usermenu-logout"
-            >
-              <div
-                class="c14"
-              >
-                <div
-                  class="c15"
-                  margin="5px"
-                >
-                  <span
-                    class="c8 c16"
-=======
               class="c12"
               data-testid="usermenu-logout"
             >
@@ -692,7 +478,6 @@
                 >
                   <span
                     class="c15"
->>>>>>> fe66448a
                     data-testid="svg-icon"
                   >
                     <svg>
