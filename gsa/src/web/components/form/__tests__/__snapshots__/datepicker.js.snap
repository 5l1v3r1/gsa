// Jest Snapshot v1, https://goo.gl/fbAQLP

exports[`DatePicker component tests should render 1`] = `
.c2 {
  height: 16px;
  width: 16px;
  line-height: 16px;
}

.c2 * {
  height: inherit;
  width: inherit;
}

.c1 {
  margin-left: 5px;
}

.c1:hover {
  cursor: pointer;
}

.c0 {
  display: -webkit-box;
  display: -webkit-flex;
  display: -ms-flexbox;
  display: flex;
  margin-right: 5px;
  width: auto;
}

<div
  class="react-datepicker-wrapper"
>
  <div
    class="react-datepicker__input-container"
  >
    <div
      class="c0"
      width="auto"
    >
      2018/11/11
      <span
        class="c1 c2 "
        data-testid="svg-icon"
      >
        <svg>
          calendar.svg
        </svg>
      </span>
    </div>
  </div>
</div>
`;

exports[`DatePicker component tests should render 2`] = `
<div
  class="react-datepicker-wrapper"
>
  <div
    class="react-datepicker__input-container"
  >
    <div
<<<<<<< HEAD
      class="sc-kaNhvL crkLgP"
=======
      class="sc-likbZx cRBOzA"
>>>>>>> d7a24df3
      width="auto"
    >
      2018/11/11
      <span
<<<<<<< HEAD
        class="sc-jKVCRD GjcaI sc-jzJRlG lcpYA sc-fjdhpX iICojt"
        data-testid="svg-icon"
=======
        class="sc-ePZHVD bHdJcz sc-jzJRlG ksEyeu sc-fjdhpX iICojt"
>>>>>>> d7a24df3
      >
        <svg>
          calendar.svg
        </svg>
      </span>
    </div>
  </div>
</div>
`;<|MERGE_RESOLUTION|>--- conflicted
+++ resolved
@@ -61,21 +61,13 @@
     class="react-datepicker__input-container"
   >
     <div
-<<<<<<< HEAD
-      class="sc-kaNhvL crkLgP"
-=======
-      class="sc-likbZx cRBOzA"
->>>>>>> d7a24df3
+      class="sc-LKuAh ewXmNg"
       width="auto"
     >
       2018/11/11
       <span
-<<<<<<< HEAD
-        class="sc-jKVCRD GjcaI sc-jzJRlG lcpYA sc-fjdhpX iICojt"
+        class="sc-kaNhvL fMpFiy sc-jzJRlG lcpYA sc-fjdhpX iICojt"
         data-testid="svg-icon"
-=======
-        class="sc-ePZHVD bHdJcz sc-jzJRlG ksEyeu sc-fjdhpX iICojt"
->>>>>>> d7a24df3
       >
         <svg>
           calendar.svg
