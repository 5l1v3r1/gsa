--- conflicted
+++ resolved
@@ -128,18 +128,12 @@
   }
 `;
 
-<<<<<<< HEAD
-const UserMenuContainer = props => {
-  const handleLogout = event => {
-    const {gmp, history} = props;
-=======
 const UserMenuContainer = () => {
   const sessionTimeout = useUserSessionTimeout();
   const userTimezone = useUserTimezone();
   const userName = useUserName();
   const gmp = useGmp();
   const history = useHistory();
->>>>>>> 1d531170
 
   const handleLogout = event => {
     event.preventDefault();
@@ -149,11 +143,6 @@
     });
   };
 
-<<<<<<< HEAD
-  const {sessionTimeout, userName} = props;
-
-=======
->>>>>>> 1d531170
   return (
     <UserMenu data-testid="usermenu">
       <StyledUserIcon size="medium" />
@@ -170,11 +159,7 @@
               <ScheduleIcon />
               <span>
                 {_('Session timeout: {{date}}', {
-<<<<<<< HEAD
-                  date: longDate(sessionTimeout),
-=======
                   date: dateTimeWithTimeZone(sessionTimeout, userTimezone),
->>>>>>> 1d531170
                 })}
               </span>
             </Divider>
@@ -187,14 +172,7 @@
               </Divider>
             </StyledLink>
           </Entry>
-<<<<<<< HEAD
-          <Entry
-            data-testid="usermenu-logout"
-            onClick={event => handleLogout(event)}
-          >
-=======
           <Entry data-testid="usermenu-logout" onClick={handleLogout}>
->>>>>>> 1d531170
             <Divider>
               <LogoutIcon />
               <span>{_('Log Out')}</span>
@@ -204,17 +182,6 @@
       </Div>
     </UserMenu>
   );
-<<<<<<< HEAD
-};
-
-UserMenuContainer.propTypes = {
-  gmp: PropTypes.gmp.isRequired,
-  history: PropTypes.object.isRequired,
-  icon: PropTypes.element,
-  sessionTimeout: PropTypes.date,
-  userName: PropTypes.string,
-=======
->>>>>>> 1d531170
 };
 
 export default UserMenuContainer;
