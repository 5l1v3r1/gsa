/* Copyright (C) 2019 Greenbone Networks GmbH
 *
 * SPDX-License-Identifier: GPL-2.0-or-later
 *
 * This program is free software; you can redistribute it and/or
 * modify it under the terms of the GNU General Public License
 * as published by the Free Software Foundation; either version 2
 * of the License, or (at your option) any later version.
 *
 * This program is distributed in the hope that it will be useful,
 * but WITHOUT ANY WARRANTY; without even the implied warranty of
 * MERCHANTABILITY or FITNESS FOR A PARTICULAR PURPOSE.  See the
 * GNU General Public License for more details.
 *
 * You should have received a copy of the GNU General Public License
 * along with this program; if not, write to the Free Software
 * Foundation, Inc., 51 Franklin St, Fifth Floor, Boston, MA 02110-1301 USA.
 */
import React from 'react';

import {connect} from 'react-redux';

import {withRouter} from 'react-router-dom';

import styled, {keyframes} from 'styled-components';

import _ from 'gmp/locale';
import {longDate} from 'gmp/locale/date';

import LogoutIcon from 'web/components/icon/logouticon';
import MySettingsIcon from 'web/components/icon/mysettingsicon';
import ScheduleIcon from 'web/components/icon/scheduleicon';
import UserIcon from 'web/components/icon/usericon';

import Divider from 'web/components/layout/divider';
import Link from 'web/components/link/link';

import compose from 'web/utils/compose';
import PropTypes from 'web/utils/proptypes';
import Theme from 'web/utils/theme';
import withGmp from 'web/utils/withGmp';

import {getUsername, getSessionTimeout} from 'web/store/usersettings/selectors';

const UserMenu = styled.span`
  display: inline-flex;
  flex-direction: column;
`;

const Div = styled.div`
  position: relative;
  display: none;
  ${UserMenu}:hover & {
    display: block;
  }
  animation: ${keyframes({
      '0%': {
        transform: 'scale(0.9)',
        opacity: 0.2,
      },
      '100%': {
        transform: 'scale(1.0)',
        opacity: 1,
      },
    })}
    0.1s ease-in;
`;

const List = styled.ul`
  position: absolute;
  margin: 0;
  padding: 0;
  right: 0;
  top: 0;
  z-index: ${Theme.Layers.menu};
  list-style: none;
  font-size: 10px;
  width: 255px;
`;

const Entry = styled.li`
  height: 30px;
  width: 255px;
  border-left: 1px solid ${Theme.mediumGray};
  border-right: 1px solid ${Theme.mediumGray};
  display: flex;
  align-items: center;
  background-color: ${Theme.white};
  padding-left: 12px;

  &:hover {
    background: ${Theme.green};
    color: ${Theme.white};
    cursor: pointer;
  }
  &:first-child {
    border-top: 1px solid ${Theme.mediumGray};
    cursor: default;
    background-color: ${Theme.dialogGray}
    &:hover {
      color: ${Theme.black};
    }
  }
  &:nth-child(2) {
    cursor: default;
    background-color: ${Theme.dialogGray}
    &:hover {
      color: ${Theme.black};
    }
  }
  &:last-child {
    border-top: 1px solid ${Theme.mediumGray};
    border-bottom: 1px solid ${Theme.mediumGray};
  }
`;

const StyledUserIcon = styled(UserIcon)`
  margin-right: 10px;
`;

const StyledLink = styled(Link)`
  width: 100%;
  height: 100%;
  &:link,
  &:hover,
  &:active,
  &:visited,
  &:hover {
    color: inherit;
    text-decoration: none;
  }
`;

const UserMenuContainer = props => {
  const handleLogout = event => {
    const {gmp, history} = props;

    event.preventDefault();

    gmp.doLogout().then(() => {
      history.push('/login?type=logout');
    });
  };

  const {sessionTimeout, userName} = props;

  return (
    <UserMenu data-testid="usermenu">
      <StyledUserIcon size="medium" />
      <Div>
        <List>
          <Entry title={_('Logged in as: {{userName}}', {userName})}>
            <Divider>
              <UserIcon />
              <span>{userName}</span>
            </Divider>
          </Entry>
          <Entry>
            <Divider>
              <ScheduleIcon />
              <span>
                {_('Session timeout: {{date}}', {
                  date: longDate(sessionTimeout),
                })}
              </span>
            </Divider>
          </Entry>
          <Entry>
            <StyledLink to="usersettings" data-testid="usermenu-settings">
              <Divider>
<<<<<<< HEAD
                <MySettingsIcon />
                <span>{_('My Settings')}</span>
=======
                <ScheduleIcon />
                <span>
                  {_('Session timeout: {{date}}', {
                    date: longDate(sessionTimeout),
                  })}
                </span>
              </Divider>
            </Entry>
            <Entry>
              <StyledLink to="usersettings" data-testid="usermenu-settings">
                <Divider>
                  <MySettingsIcon />
                  <span>{_('My Settings')}</span>
                </Divider>
              </StyledLink>
            </Entry>
            <Entry
              data-testid="usermenu-logout"
              onClick={event => this.handleLogout(event)}
            >
              <Divider>
                <LogoutIcon />
                <span>{_('Log Out')}</span>
>>>>>>> 1dde6408
              </Divider>
            </StyledLink>
          </Entry>
          <Entry>
            <Divider
              data-testid="usermenu-logout"
              onClick={event => handleLogout(event)}
            >
              <LogoutIcon />
              <span>{_('Log Out')}</span>
            </Divider>
          </Entry>
        </List>
      </Div>
    </UserMenu>
  );
};

UserMenuContainer.propTypes = {
  gmp: PropTypes.gmp.isRequired,
  history: PropTypes.object.isRequired,
  icon: PropTypes.element,
  sessionTimeout: PropTypes.date,
  userName: PropTypes.string,
};

export default compose(
  withGmp,
  withRouter,
  connect(rootState => ({
    sessionTimeout: getSessionTimeout(rootState),
    userName: getUsername(rootState),
  })),
)(UserMenuContainer);

// vim: set ts=2 sw=2 tw=80:<|MERGE_RESOLUTION|>--- conflicted
+++ resolved
@@ -168,42 +168,16 @@
           <Entry>
             <StyledLink to="usersettings" data-testid="usermenu-settings">
               <Divider>
-<<<<<<< HEAD
                 <MySettingsIcon />
                 <span>{_('My Settings')}</span>
-=======
-                <ScheduleIcon />
-                <span>
-                  {_('Session timeout: {{date}}', {
-                    date: longDate(sessionTimeout),
-                  })}
-                </span>
-              </Divider>
-            </Entry>
-            <Entry>
-              <StyledLink to="usersettings" data-testid="usermenu-settings">
-                <Divider>
-                  <MySettingsIcon />
-                  <span>{_('My Settings')}</span>
-                </Divider>
-              </StyledLink>
-            </Entry>
-            <Entry
-              data-testid="usermenu-logout"
-              onClick={event => this.handleLogout(event)}
-            >
-              <Divider>
-                <LogoutIcon />
-                <span>{_('Log Out')}</span>
->>>>>>> 1dde6408
               </Divider>
             </StyledLink>
           </Entry>
-          <Entry>
-            <Divider
-              data-testid="usermenu-logout"
-              onClick={event => handleLogout(event)}
-            >
+          <Entry
+            data-testid="usermenu-logout"
+            onClick={event => handleLogout(event)}
+          >
+            <Divider>
               <LogoutIcon />
               <span>{_('Log Out')}</span>
             </Divider>
