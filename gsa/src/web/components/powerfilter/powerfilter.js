/* Copyright (C) 2016-2019 Greenbone Networks GmbH
 *
 * SPDX-License-Identifier: GPL-2.0-or-later
 *
 * This program is free software; you can redistribute it and/or
 * modify it under the terms of the GNU General Public License
 * as published by the Free Software Foundation; either version 2
 * of the License, or (at your option) any later version.
 *
 * This program is distributed in the hope that it will be useful,
 * but WITHOUT ANY WARRANTY; without even the implied warranty of
 * MERCHANTABILITY or FITNESS FOR A PARTICULAR PURPOSE.  See the
 * GNU General Public License for more details.
 *
 * You should have received a copy of the GNU General Public License
 * along with this program; if not, write to the Free Software
 * Foundation, Inc., 51 Franklin St, Fifth Floor, Boston, MA 02110-1301 USA.
 */

import React from 'react';

import styled from 'styled-components';

import _ from 'gmp/locale';

import Filter, {RESET_FILTER} from 'gmp/models/filter';

import {KeyCode} from 'gmp/utils/event';
import {isDefined, isString} from 'gmp/utils/identity';

import compose from 'web/utils/compose';
import PropTypes from 'web/utils/proptypes';
import {renderSelectItems} from 'web/utils/render';
import withCapabilities from 'web/utils/withCapabilities';
import withGmp from 'web/utils/withGmp';

import Select from 'web/components/form/select';
import TextField from 'web/components/form/textfield';

import DeleteIcon from 'web/components/icon/deleteicon';
import EditIcon from 'web/components/icon/editicon';
import ManualIcon from 'web/components/icon/manualicon';
import RefreshIcon from '../icon/refreshicon';
import ResetIcon from '../icon/reseticon';

import Divider from 'web/components/layout/divider';
import IconDivider from 'web/components/layout/icondivider';
import Layout from 'web/components/layout/layout';

const DEFAULT_FILTER_ID = '0';

const Label = styled.label`
  margin-right: 5px;
`;

const LeftDivider = styled(Divider)`
  margin-right: 5px;
`;

const getUserFilterString = filter => {
  if (isDefined(filter) && isDefined(filter.toFilterCriteriaString)) {
    return filter.toFilterCriteriaString();
  }
  if (isString(filter)) {
    return filter;
  }
  return '';
};

class PowerFilter extends React.Component {
  constructor(...args) {
    super(...args);

    const {filter} = this.props;

    this.state = {
      filtername: '',
      userFilterString: getUserFilterString(filter),
    };

    this.handleNamedFilterChange = this.handleNamedFilterChange.bind(this);
    this.handleUpdateFilter = this.handleUpdateFilter.bind(this);
    this.handleUserFilterKeyPress = this.handleUserFilterKeyPress.bind(this);
    this.handleValueChange = this.handleValueChange.bind(this);
    this.handleRemoveClick = this.handleRemoveClick.bind(this);
    this.handleResetClick = this.handleResetClick.bind(this);
  }

  static getDerivedStateFromProps(props, state) {
    const {filter} = props;
    const {prevFilter} = state;
    if (filter !== prevFilter) {
      if (
        !isDefined(filter) ||
        (isDefined(filter) && !isDefined(prevFilter)) ||
        (isDefined(filter) && filter.id !== prevFilter.id) ||
        (isDefined(filter) && !filter.equals(prevFilter))
      ) {
        return {
          userFilterString: getUserFilterString(props.filter),
          prevFilter: props.filter,
        };
      }
    }
    return null;
  }

  updateFilter(filter) {
    const {onUpdate} = this.props;

    if (onUpdate) {
      onUpdate(filter);
    }
  }

  updateFromUserFilter() {
    const {filter} = this.props;
    const {userFilterString} = this.state;

    this.updateFilter(Filter.fromString(userFilterString, filter));
  }

  resetUserFilterString() {
    const {filter} = this.props;

    this.setState({
      userFilterString: getUserFilterString(filter),
    });
  }

  handleValueChange(value, name) {
    this.setState({[name]: value});
  }

  handleUpdateFilter() {
    this.updateFromUserFilter();
  }

  handleUserFilterKeyPress(event) {
    if (event.keyCode === KeyCode.ENTER) {
      this.updateFromUserFilter();
    }
  }

  handleNamedFilterChange(value) {
    const {filters, resetFilter = RESET_FILTER} = this.props;

    let filter = filters.find(f => f.id === value);
    if (!isDefined(filter)) {
      filter = resetFilter;
    }
    this.updateFilter(filter);
  }

  handleRemoveClick() {
    const {onRemoveClick} = this.props;

    if (isDefined(onRemoveClick)) {
      onRemoveClick();
    }

    this.resetUserFilterString();
  }

  handleResetClick() {
    const {onResetClick} = this.props;

    if (isDefined(onResetClick)) {
      onResetClick();
    }

    this.resetUserFilterString();
  }

  render() {
    const {userFilterString = ''} = this.state;
    const {
      capabilities,
      filter,
      filters,
      isLoading = false,
      isLoadingFilters,
      onEditClick,
      onRemoveClick,
      onResetClick,
    } = this.props;
    return (
      <Layout flex="column" align={['start', 'stetch']} className="powerfilter">
        <Layout align={['space-between', 'center']}>
          <LeftDivider align={['start', 'center']}>
            <Layout align={['start', 'center']}>
              <Label>
                <b>{_('Filter')}</b>
              </Label>
              <TextField
                name="userFilterString"
                size="53"
                maxLength="1000"
                value={userFilterString}
                onKeyDown={this.handleUserFilterKeyPress}
                onChange={this.handleValueChange}
              />
            </Layout>
            <IconDivider align={['start', 'center']}>
              <RefreshIcon
                title={_('Update Filter')}
                onClick={this.handleUpdateFilter}
              />

              {onRemoveClick && (
                <DeleteIcon
                  title={_('Remove Filter')}
                  active={isDefined(filter)}
                  onClick={
                    isDefined(filter) ? this.handleRemoveClick : undefined
                  }
                />
              )}
              {onResetClick && (
                <ResetIcon
                  title={_('Reset to Default Filter')}
                  active={isDefined(filter)}
                  onClick={
                    isDefined(filter) ? this.handleResetClick : undefined
                  }
                />
              )}

              <ManualIcon
                title={_('Help: Powerfilter')}
                page="web-interface"
                anchor="filtering-the-page-content"
              />

              {onEditClick && (
                <EditIcon
                  title={_('Edit Filter')}
                  disabled={!isDefined(filter) || isLoading}
                  onClick={isDefined(filter) ? onEditClick : undefined}
                />
              )}
            </IconDivider>
          </LeftDivider>
          {capabilities.mayAccess('filters') && (
            <Select
              items={renderSelectItems(filters, DEFAULT_FILTER_ID)}
              isLoading={isLoadingFilters}
              menuPosition="right"
              toolTipTitle={_('Loaded filter')}
              value={
                isDefined(filter) && isDefined(filter.id)
                  ? filter.id
                  : DEFAULT_FILTER_ID
              }
              width="150px"
              onChange={this.handleNamedFilterChange}
            />
          )}
        </Layout>
      </Layout>
    );
  }
}

PowerFilter.propTypes = {
  capabilities: PropTypes.capabilities.isRequired,
  createFilterType: PropTypes.string,
  filter: PropTypes.filter,
  filters: PropTypes.array,
  gmp: PropTypes.gmp.isRequired,
<<<<<<< HEAD
  isLoading: PropTypes.bool,
  isLoadingFilters: PropTypes.bool,
=======
  resetFilter: PropTypes.filter,
>>>>>>> be9440ce
  onEditClick: PropTypes.func,
  onError: PropTypes.func,
  onFilterCreated: PropTypes.func,
  onRemoveClick: PropTypes.func,
  onResetClick: PropTypes.func,
  onUpdate: PropTypes.func,
};

export default compose(
  withCapabilities,
  withGmp,
)(PowerFilter);

// vim: set ts=2 sw=2 tw=80:<|MERGE_RESOLUTION|>--- conflicted
+++ resolved
@@ -268,12 +268,9 @@
   filter: PropTypes.filter,
   filters: PropTypes.array,
   gmp: PropTypes.gmp.isRequired,
-<<<<<<< HEAD
   isLoading: PropTypes.bool,
   isLoadingFilters: PropTypes.bool,
-=======
   resetFilter: PropTypes.filter,
->>>>>>> be9440ce
   onEditClick: PropTypes.func,
   onError: PropTypes.func,
   onFilterCreated: PropTypes.func,
