/* Copyright (C) 2018-2019 Greenbone Networks GmbH
 *
 * SPDX-License-Identifier: GPL-2.0-or-later
 *
 * This program is free software; you can redistribute it and/or
 * modify it under the terms of the GNU General Public License
 * as published by the Free Software Foundation; either version 2
 * of the License, or (at your option) any later version.
 *
 * This program is distributed in the hope that it will be useful,
 * but WITHOUT ANY WARRANTY; without even the implied warranty of
 * MERCHANTABILITY or FITNESS FOR A PARTICULAR PURPOSE.  See the
 * GNU General Public License for more details.
 *
 * You should have received a copy of the GNU General Public License
 * along with this program; if not, write to the Free Software
 * Foundation, Inc., 51 Franklin St, Fifth Floor, Boston, MA 02110-1301 USA.
 */
<<<<<<< HEAD
import {isDefined} from 'gmp/utils/identity';

import {createEntityLoadingActions} from './utils/actions';

import {createAll} from './utils/main';

import {createReducer} from 'web/store/entities/utils/reducers';

const {
  loadAllEntities,
  loadEntities,
  reducer,
  selector,
  entitiesLoadingActions,
  entityLoadingActions,
} = createAll('report');

const entityType = 'deltaReport';

const deltaIdentifier = (id, deltaId) => `${id}+${deltaId}`;

class DeltaSelector {
  constructor(state = {}) {
    this.state = state;
  }

  isLoading(id, deltaId) {
    return isDefined(this.state.isLoading)
      ? !!this.state.isLoading[deltaIdentifier(id, deltaId)]
      : false;
  }

  getError(id, deltaId) {
    return isDefined(this.state.errors)
      ? this.state.errors[deltaIdentifier(id, deltaId)]
      : undefined;
  }

  getEntity(id, deltaId) {
    return isDefined(this.state.byId)
      ? this.state.byId[deltaIdentifier(id, deltaId)]
      : undefined;
=======
import {
  createEntitiesActions,
  createLoadAllEntities,
  createLoadEntities,
  types,
} from 'web/store/entities/utils/actions';

import {createReducer, initialState} from 'web/store/entities/utils/reducers';
import {createEntitiesSelector} from 'web/store/entities/utils/selectors';

import {reportReducer} from './report/reducers';
import {reportsReducer} from './reports/reducers';

const reportsSelector = createEntitiesSelector('report');
const entitiesActions = createEntitiesActions('report');
const loadAllEntities = createLoadAllEntities({
  selector: reportsSelector,
  actions: entitiesActions,
  entityType: 'report',
});
const loadEntities = createLoadEntities({
  selector: reportsSelector,
  actions: entitiesActions,
  entityType: 'report',
});

const reducer = (state = initialState, action) => {
  if (action.entityType !== 'report') {
    return state;
>>>>>>> ff4ddb0d
  }

<<<<<<< HEAD
const deltaReducer = createReducer(entityType);
const deltaSelector = rootState =>
  new DeltaSelector(rootState.entities[entityType]);

const deltaEntityActions = createEntityLoadingActions(entityType);

const loadEntity = gmp => (id, filter) => (dispatch, getState) => {
  const rootState = getState();
  const state = selector(rootState);

  if (state.isLoadingEntity(id)) {
    // we are already loading data
    return Promise.resolve();
  }

  dispatch(entityLoadingActions.request(id));

  return gmp.report.get({id}, {filter, details: 1}).then(
    response => dispatch(entityLoadingActions.success(id, response.data)),
    error => dispatch(entityLoadingActions.error(id, error)),
  );
};

const loadEntityIfNeeded = gmp => (id, filter) => (dispatch, getState) => {
  // loads the small report (without details) if these information are not
  // yet in the store. resolve() otherwise
  const rootState = getState();
  const state = selector(rootState);

  if (state.isLoadingEntity(id) || isDefined(state.getEntity(id))) {
    // we are already loading data or have it in the store
    return Promise.resolve();
  }

  dispatch(entityLoadingActions.request(id));

  return gmp.report.get({id}, {filter, details: 0}).then(
    response => dispatch(entityLoadingActions.success(id, response.data)),
    error => dispatch(entityLoadingActions.error(id, error)),
  );
};

const loadDeltaReport = gmp => (id, deltaId, filter) => (
  dispatch,
  getState,
) => {
  const rootState = getState();
  const state = deltaSelector(rootState);

  if (state.isLoading(id, deltaId)) {
    // we are already loading data
    return Promise.resolve();
  }

  const identifier = deltaIdentifier(id, deltaId);

  dispatch(deltaEntityActions.request(identifier));

  return gmp.report.getDelta({id}, {id: deltaId}, {filter}).then(
    response => dispatch(deltaEntityActions.success(identifier, response.data)),
    error => dispatch(deltaEntityActions.error(identifier, error)),
  );
};
=======
  switch (action.type) {
    case types.ENTITIES_LOADING_REQUEST:
    case types.ENTITIES_LOADING_SUCCESS:
    case types.ENTITIES_LOADING_ERROR:
      return reportsReducer(state, action);
    case types.ENTITY_LOADING_REQUEST:
    case types.ENTITY_LOADING_SUCCESS:
    case types.ENTITY_LOADING_ERROR:
      return reportReducer(state, action);
    default:
      return state;
  }
};

const deltaReducer = createReducer('deltaReport');
>>>>>>> ff4ddb0d

export {
  deltaReducer,
  loadAllEntities,
  loadEntities,
  reducer,
<<<<<<< HEAD
  selector,
  entitiesLoadingActions,
  entityLoadingActions,
=======
  reportsSelector as selector,
  entitiesActions,
>>>>>>> ff4ddb0d
};

// vim: set ts=2 sw=2 tw=80:<|MERGE_RESOLUTION|>--- conflicted
+++ resolved
@@ -16,52 +16,8 @@
  * along with this program; if not, write to the Free Software
  * Foundation, Inc., 51 Franklin St, Fifth Floor, Boston, MA 02110-1301 USA.
  */
-<<<<<<< HEAD
-import {isDefined} from 'gmp/utils/identity';
-
-import {createEntityLoadingActions} from './utils/actions';
-
-import {createAll} from './utils/main';
-
-import {createReducer} from 'web/store/entities/utils/reducers';
-
-const {
-  loadAllEntities,
-  loadEntities,
-  reducer,
-  selector,
-  entitiesLoadingActions,
-  entityLoadingActions,
-} = createAll('report');
-
-const entityType = 'deltaReport';
-
-const deltaIdentifier = (id, deltaId) => `${id}+${deltaId}`;
-
-class DeltaSelector {
-  constructor(state = {}) {
-    this.state = state;
-  }
-
-  isLoading(id, deltaId) {
-    return isDefined(this.state.isLoading)
-      ? !!this.state.isLoading[deltaIdentifier(id, deltaId)]
-      : false;
-  }
-
-  getError(id, deltaId) {
-    return isDefined(this.state.errors)
-      ? this.state.errors[deltaIdentifier(id, deltaId)]
-      : undefined;
-  }
-
-  getEntity(id, deltaId) {
-    return isDefined(this.state.byId)
-      ? this.state.byId[deltaIdentifier(id, deltaId)]
-      : undefined;
-=======
 import {
-  createEntitiesActions,
+  createEntitiesLoadingActions,
   createLoadAllEntities,
   createLoadEntities,
   types,
@@ -74,7 +30,7 @@
 import {reportsReducer} from './reports/reducers';
 
 const reportsSelector = createEntitiesSelector('report');
-const entitiesActions = createEntitiesActions('report');
+const entitiesActions = createEntitiesLoadingActions('report');
 const loadAllEntities = createLoadAllEntities({
   selector: reportsSelector,
   actions: entitiesActions,
@@ -89,74 +45,8 @@
 const reducer = (state = initialState, action) => {
   if (action.entityType !== 'report') {
     return state;
->>>>>>> ff4ddb0d
   }
 
-<<<<<<< HEAD
-const deltaReducer = createReducer(entityType);
-const deltaSelector = rootState =>
-  new DeltaSelector(rootState.entities[entityType]);
-
-const deltaEntityActions = createEntityLoadingActions(entityType);
-
-const loadEntity = gmp => (id, filter) => (dispatch, getState) => {
-  const rootState = getState();
-  const state = selector(rootState);
-
-  if (state.isLoadingEntity(id)) {
-    // we are already loading data
-    return Promise.resolve();
-  }
-
-  dispatch(entityLoadingActions.request(id));
-
-  return gmp.report.get({id}, {filter, details: 1}).then(
-    response => dispatch(entityLoadingActions.success(id, response.data)),
-    error => dispatch(entityLoadingActions.error(id, error)),
-  );
-};
-
-const loadEntityIfNeeded = gmp => (id, filter) => (dispatch, getState) => {
-  // loads the small report (without details) if these information are not
-  // yet in the store. resolve() otherwise
-  const rootState = getState();
-  const state = selector(rootState);
-
-  if (state.isLoadingEntity(id) || isDefined(state.getEntity(id))) {
-    // we are already loading data or have it in the store
-    return Promise.resolve();
-  }
-
-  dispatch(entityLoadingActions.request(id));
-
-  return gmp.report.get({id}, {filter, details: 0}).then(
-    response => dispatch(entityLoadingActions.success(id, response.data)),
-    error => dispatch(entityLoadingActions.error(id, error)),
-  );
-};
-
-const loadDeltaReport = gmp => (id, deltaId, filter) => (
-  dispatch,
-  getState,
-) => {
-  const rootState = getState();
-  const state = deltaSelector(rootState);
-
-  if (state.isLoading(id, deltaId)) {
-    // we are already loading data
-    return Promise.resolve();
-  }
-
-  const identifier = deltaIdentifier(id, deltaId);
-
-  dispatch(deltaEntityActions.request(identifier));
-
-  return gmp.report.getDelta({id}, {id: deltaId}, {filter}).then(
-    response => dispatch(deltaEntityActions.success(identifier, response.data)),
-    error => dispatch(deltaEntityActions.error(identifier, error)),
-  );
-};
-=======
   switch (action.type) {
     case types.ENTITIES_LOADING_REQUEST:
     case types.ENTITIES_LOADING_SUCCESS:
@@ -172,21 +62,14 @@
 };
 
 const deltaReducer = createReducer('deltaReport');
->>>>>>> ff4ddb0d
 
 export {
   deltaReducer,
   loadAllEntities,
   loadEntities,
   reducer,
-<<<<<<< HEAD
-  selector,
-  entitiesLoadingActions,
-  entityLoadingActions,
-=======
   reportsSelector as selector,
   entitiesActions,
->>>>>>> ff4ddb0d
 };
 
 // vim: set ts=2 sw=2 tw=80: