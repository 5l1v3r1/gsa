--- conflicted
+++ resolved
@@ -17,7 +17,7 @@
  * Foundation, Inc., 51 Franklin St, Fifth Floor, Boston, MA 02110-1301 USA.
  */
 
-import 'core-js/features/array/find';
+import 'core-js/library/fn/array/find';
 
 import React from 'react';
 
@@ -39,7 +39,6 @@
 import Divider from 'web/components/layout/divider';
 import IconDivider from 'web/components/layout/icondivider';
 import Layout from 'web/components/layout/layout';
-import PageTitle from 'web/components/layout/pagetitle';
 
 import DetailsLink from 'web/components/link/detailslink';
 import Link from 'web/components/link/link';
@@ -299,54 +298,6 @@
         >
           {({activeTab = 0, onActivateTab}) => {
             return (
-<<<<<<< HEAD
-              <React.Fragment>
-                <PageTitle title={_('Host: {{name}}', {name: entity.name})} />
-                <Layout grow="1" flex="column">
-                  <TabLayout grow="1" align={['start', 'end']}>
-                    <TabList
-                      active={activeTab}
-                      align={['start', 'stretch']}
-                      onActivateTab={onActivateTab}
-                    >
-                      <Tab>{_('Information')}</Tab>
-                      <EntitiesTab entities={entity.userTags}>
-                        {_('User Tags')}
-                      </EntitiesTab>
-                      <EntitiesTab entities={permissions}>
-                        {_('Permissions')}
-                      </EntitiesTab>
-                    </TabList>
-                  </TabLayout>
-
-                  <Tabs active={activeTab}>
-                    <TabPanels>
-                      <TabPanel>
-                        <Details entity={entity} />
-                      </TabPanel>
-                      <TabPanel>
-                        <EntityTags
-                          entity={entity}
-                          onChanged={onChanged}
-                          onError={onError}
-                          onInteraction={onInteraction}
-                        />
-                      </TabPanel>
-                      <TabPanel>
-                        <EntityPermissions
-                          entity={entity}
-                          permissions={permissions}
-                          onChanged={onChanged}
-                          onDownloaded={onDownloaded}
-                          onError={onError}
-                          onInteraction={onInteraction}
-                        />
-                      </TabPanel>
-                    </TabPanels>
-                  </Tabs>
-                </Layout>
-              </React.Fragment>
-=======
               <Layout grow="1" flex="column">
                 <TabLayout grow="1" align={['start', 'end']}>
                   <TabList
@@ -393,7 +344,6 @@
                   </TabPanels>
                 </Tabs>
               </Layout>
->>>>>>> d8bbf41c
             );
           }}
         </EntityPage>
