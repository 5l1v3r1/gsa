--- conflicted
+++ resolved
@@ -40,16 +40,9 @@
   comment: 'bar',
   scanner: {name: 'scanner1', scannerType: 0},
   type: OPENVAS_SCAN_CONFIG_TYPE,
-<<<<<<< HEAD
 };
 
 const parsedConfig = ScanConfig.fromObject(scanConfig);
-=======
-  tasks: {
-    task: [{id: '12345', name: 'foo'}, {id: '678910', name: 'task2'}],
-  },
-});
->>>>>>> 6baf9241
 
 const lastReport = {
   uuid: '1234',
