--- conflicted
+++ resolved
@@ -650,11 +650,7 @@
   height: 100%;
 }
 
-<<<<<<< HEAD
-.c31 {
-=======
 .c26 {
->>>>>>> fe66448a
   width: 0;
   height: 0;
   cursor: nwse-resize;
@@ -663,11 +659,7 @@
   border-top: 20px solid #fff;
 }
 
-<<<<<<< HEAD
-.c30 {
-=======
 .c25 {
->>>>>>> fe66448a
   position: absolute;
   bottom: 3px;
   right: 3px;
@@ -734,11 +726,7 @@
   width: inherit;
 }
 
-<<<<<<< HEAD
-.c27 {
-=======
 .c22 {
->>>>>>> fe66448a
   display: inline-block;
   padding: 0 15px;
   color: #393637;
@@ -758,21 +746,12 @@
   z-index: 1;
 }
 
-<<<<<<< HEAD
-.c27:focus,
-.c27:hover {
-  border: 1px solid #393637;
-}
-
-.c27:hover {
-=======
 .c22:focus,
 .c22:hover {
   border: 1px solid #393637;
 }
 
 .c22:hover {
->>>>>>> fe66448a
   -webkit-text-decoration: none;
   text-decoration: none;
   background: #66c430;
@@ -780,42 +759,26 @@
   color: #fff;
 }
 
-<<<<<<< HEAD
-.c27[disabled] {
-=======
 .c22[disabled] {
->>>>>>> fe66448a
   cursor: not-allowed;
   opacity: 0.65;
   box-shadow: none;
 }
 
-<<<<<<< HEAD
-.c27 img {
-=======
 .c22 img {
->>>>>>> fe66448a
   height: 32px;
   width: 32px;
   margin-top: 5px 10px 5px -10px;
   vertical-align: middle;
 }
 
-<<<<<<< HEAD
-.c27:link {
-=======
 .c22:link {
->>>>>>> fe66448a
   -webkit-text-decoration: none;
   text-decoration: none;
   color: #393637;
 }
 
-<<<<<<< HEAD
-.c28 {
-=======
 .c23 {
->>>>>>> fe66448a
   display: -webkit-box;
   display: -webkit-flex;
   display: -ms-flexbox;
@@ -833,30 +796,18 @@
   align-items: center;
 }
 
-<<<<<<< HEAD
-.c29 {
-=======
 .c24 {
->>>>>>> fe66448a
   border: 1px solid #787878;
   color: #519032;
   background: #87d050;
 }
 
-<<<<<<< HEAD
-.c29:hover {
-=======
 .c24:hover {
->>>>>>> fe66448a
   color: #fff;
   background: #519032;
 }
 
-<<<<<<< HEAD
-.c26 {
-=======
 .c21 {
->>>>>>> fe66448a
   display: -webkit-box;
   display: -webkit-flex;
   display: -ms-flexbox;
@@ -1005,30 +956,6 @@
   padding-right: 10px;
 }
 
-<<<<<<< HEAD
-.c21 {
-  display: -webkit-box;
-  display: -webkit-flex;
-  display: -ms-flexbox;
-  display: flex;
-  -webkit-flex-direction: column;
-  -ms-flex-direction: column;
-  flex-direction: column;
-  -webkit-box-pack: center;
-  -webkit-justify-content: center;
-  -ms-flex-pack: center;
-  justify-content: center;
-  -webkit-align-items: stretch;
-  -webkit-box-align: stretch;
-  -ms-flex-align: stretch;
-  align-items: stretch;
-  width: 83.33333333%;
-  padding-left: 10px;
-  padding-right: 10px;
-}
-
-=======
->>>>>>> fe66448a
 .c12 {
   font-family: inherit;
   font-size: inherit;
@@ -1118,115 +1045,6 @@
   align-items: center;
 }
 
-<<<<<<< HEAD
-.c22 {
-  border-radius: 2px;
-  border: 1px solid #c8d3d9;
-  background-color: #fff;
-  font-size: 1.1em;
-  position: relative;
-  display: inline-block;
-  overflow: hidden;
-  padding: 0;
-  vertical-align: middle;
-}
-
-.c23 {
-  font-family: inherit;
-  font-size: inherit;
-  line-height: inherit;
-  border: none;
-  background: none;
-  color: inherit;
-  padding: 0;
-  margin: 0.2em 0;
-  vertical-align: middle;
-  margin-left: 0.4em;
-  margin-right: 22px;
-}
-
-.c24 {
-  background-color: #c8d3d9;
-  color: #787878;
-  border-left: 1px solid #393637;
-  width: 16px;
-  height: 50%;
-  font-size: 0.6em;
-  padding: 0;
-  margin: 0;
-  text-align: center;
-  vertical-align: middle;
-  position: absolute;
-  right: 0;
-  cursor: default;
-  display: block;
-  overflow: hidden;
-  -webkit-text-decoration: none;
-  text-decoration: none;
-  -webkit-user-select: none;
-  -moz-user-select: none;
-  -ms-user-select: none;
-  user-select: none;
-  border-top-right-radius: 1px;
-  top: 0;
-}
-
-.c24:hover {
-  background-color: #66c430;
-  color: #fff;
-  -webkit-text-decoration: none;
-  text-decoration: none;
-}
-
-.c24:active {
-  background-color: #fff;
-  color: #519032;
-  -webkit-text-decoration: none;
-  text-decoration: none;
-}
-
-.c25 {
-  background-color: #c8d3d9;
-  color: #787878;
-  border-left: 1px solid #393637;
-  width: 16px;
-  height: 50%;
-  font-size: 0.6em;
-  padding: 0;
-  margin: 0;
-  text-align: center;
-  vertical-align: middle;
-  position: absolute;
-  right: 0;
-  cursor: default;
-  display: block;
-  overflow: hidden;
-  -webkit-text-decoration: none;
-  text-decoration: none;
-  -webkit-user-select: none;
-  -moz-user-select: none;
-  -ms-user-select: none;
-  user-select: none;
-  border-bottom-right-radius: 1px;
-  bottom: 0;
-}
-
-.c25:hover {
-  background-color: #66c430;
-  color: #fff;
-  -webkit-text-decoration: none;
-  text-decoration: none;
-}
-
-.c25:active {
-  background-color: #fff;
-  color: #519032;
-  -webkit-text-decoration: none;
-  text-decoration: none;
-}
-
-=======
->>>>>>> fe66448a
 <div>
       <div
         class="c0"
@@ -1394,142 +1212,21 @@
                       </div>
                     </div>
                   </div>
-<<<<<<< HEAD
-                  <div
-                    class="c9"
-                  >
-                    <label
-                      class="c10"
-                      data-testid="formgroup-title"
-                    >
-                      Auto Delete Reports
-                    </label>
-                    <div
-                      class="c21"
-                      data-testid="formgroup-content"
-                      size="10"
-                    >
-                      <label
-                        class="c17"
-                      >
-                        <div
-                          class="c15"
-                        >
-                          <div
-                            class="c16"
-                            margin="5px"
-                          >
-                            <input
-                              class="c18 c19"
-                              data-testid="radio-input"
-                              name="auto_delete"
-                              type="radio"
-                              value="no"
-                            />
-                            <span
-                              class="c20"
-                              data-testid="radio-title"
-                            >
-                              Do not automatically delete reports
-                            </span>
-                          </div>
-                        </div>
-                      </label>
-                      <div
-                        class="c15"
-                      >
-                        <div
-                          class="c16"
-                          margin="5px"
-                        >
-                          <label
-                            class="c17"
-                          >
-                            <div
-                              class="c15"
-                            >
-                              <div
-                                class="c16"
-                                margin="5px"
-                              >
-                                <input
-                                  checked=""
-                                  class="c18 c19"
-                                  data-testid="radio-input"
-                                  name="auto_delete"
-                                  type="radio"
-                                  value="keep"
-                                />
-                                <span
-                                  class="c20"
-                                  data-testid="radio-title"
-                                >
-                                  Automatically delete oldest reports but always keep newest
-                                </span>
-                              </div>
-                            </div>
-                          </label>
-                          <span
-                            class="c22"
-                          >
-                            <input
-                              class="c23"
-                              data-testid="spinner-input"
-                              max="1200"
-                              maxlength="5"
-                              min="2"
-                              name="auto_delete_data"
-                              size="4"
-                              value="5"
-                            />
-                            <span
-                              class="c24"
-                              data-testid="spinner-up"
-                            >
-                              ▲
-                            </span>
-                            <span
-                              class="c25"
-                              data-testid="spinner-down"
-                            >
-                              ▼
-                            </span>
-                          </span>
-                          <span>
-                            reports
-                          </span>
-                        </div>
-                      </div>
-                    </div>
-                  </div>
-=======
->>>>>>> fe66448a
                 </div>
               </div>
             </div>
             <div
-<<<<<<< HEAD
-              class="c26"
-            >
-              <button
-                class="c27 c28 c29"
-=======
               class="c21"
             >
               <button
                 class="c22 c23 c24"
->>>>>>> fe66448a
                 data-testid="dialog-close-button"
                 title="Cancel"
               >
                 Cancel
               </button>
               <button
-<<<<<<< HEAD
-                class="c27 c28 c29"
-=======
                 class="c22 c23 c24"
->>>>>>> fe66448a
                 data-testid="dialog-save-button"
                 title="Save"
               >
@@ -1538,17 +1235,10 @@
             </div>
           </div>
           <div
-<<<<<<< HEAD
-            class="c30"
-          >
-            <div
-              class="c31"
-=======
             class="c25"
           >
             <div
               class="c26"
->>>>>>> fe66448a
             />
           </div>
         </div>
