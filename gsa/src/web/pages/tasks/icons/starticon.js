/* Copyright (C) 2017-2020 Greenbone Networks GmbH
 *
 * SPDX-License-Identifier: AGPL-3.0-or-later
 *
 * This program is free software; you can redistribute it and/or
 * modify it under the terms of the GNU Affero General Public License
 * as published by the Free Software Foundation, either version 3
 * of the License, or (at your option) any later version.
 *
 * This program is distributed in the hope that it will be useful,
 * but WITHOUT ANY WARRANTY; without even the implied warranty of
 * MERCHANTABILITY or FITNESS FOR A PARTICULAR PURPOSE.  See the
 * GNU Affero General Public License for more details.
 *
 * You should have received a copy of the GNU Affero General Public License
 * along with this program. If not, see <http://www.gnu.org/licenses/>.
 */
import React from 'react';

import _ from 'gmp/locale';

import PropTypes from 'web/utils/proptypes';
import {capitalizeFirstLetter} from 'gmp/utils/string';
import withCapabilities from 'web/utils/withCapabilities';
import {useCapabilities} from 'web/utils/useCapabilities';
import StartIcon from 'web/components/icon/starticon';

<<<<<<< HEAD
const TaskStartIcon = ({task, onClick, ...props}) => {
  const capabilities = useCapabilities(props.capabilities);

=======
const TaskStartIcon = ({
  capabilities,
  task,
  usageType = _('task'),
  onClick,
}) => {
>>>>>>> cc46d1e1
  if (task.isRunning() || task.isContainer()) {
    return null;
  }

  if (
    !capabilities.mayOp('start_task') ||
    !task.userCapabilities.mayOp('start_task')
  ) {
    return (
      <StartIcon
        active={false}
        title={_('Permission to start {{usageType}} denied', {usageType})}
      />
    );
  }

  if (!task.isActive()) {
    return <StartIcon title={_('Start')} value={task} onClick={onClick} />;
  }
  return (
    <StartIcon
      active={false}
      title={_('{{usageType}} is already active', {
        usageType: capitalizeFirstLetter(usageType),
      })}
    />
  );
};

TaskStartIcon.propTypes = {
  capabilities: PropTypes.capabilities.isRequired,
  task: PropTypes.model.isRequired,
  usageType: PropTypes.string,
  onClick: PropTypes.func,
};

export default withCapabilities(TaskStartIcon);

// vim: set ts=2 sw=2 tw=80:<|MERGE_RESOLUTION|>--- conflicted
+++ resolved
@@ -22,21 +22,14 @@
 import PropTypes from 'web/utils/proptypes';
 import {capitalizeFirstLetter} from 'gmp/utils/string';
 import withCapabilities from 'web/utils/withCapabilities';
-import {useCapabilities} from 'web/utils/useCapabilities';
 import StartIcon from 'web/components/icon/starticon';
 
-<<<<<<< HEAD
-const TaskStartIcon = ({task, onClick, ...props}) => {
-  const capabilities = useCapabilities(props.capabilities);
-
-=======
 const TaskStartIcon = ({
   capabilities,
   task,
   usageType = _('task'),
   onClick,
 }) => {
->>>>>>> cc46d1e1
   if (task.isRunning() || task.isContainer()) {
     return null;
   }
