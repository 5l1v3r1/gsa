/* Copyright (C) 2017-2020 Greenbone Networks GmbH
 *
 * SPDX-License-Identifier: AGPL-3.0-or-later
 *
 * This program is free software; you can redistribute it and/or
 * modify it under the terms of the GNU Affero General Public License
 * as published by the Free Software Foundation, either version 3
 * of the License, or (at your option) any later version.
 *
 * This program is distributed in the hope that it will be useful,
 * but WITHOUT ANY WARRANTY; without even the implied warranty of
 * MERCHANTABILITY or FITNESS FOR A PARTICULAR PURPOSE.  See the
 * GNU Affero General Public License for more details.
 *
 * You should have received a copy of the GNU Affero General Public License
 * along with this program. If not, see <http://www.gnu.org/licenses/>.
 */
import React from 'react';

import _ from 'gmp/locale';

import PropTypes from 'web/utils/proptypes';
import withCapabilities from 'web/utils/withCapabilities';
import {useCapabilities} from 'web/utils/useCapabilities';
import StopIcon from 'web/components/icon/stopicon';

<<<<<<< HEAD
const TaskStopIcon = ({size, task, onClick, ...props}) => {
  const capabilities = useCapabilities(props.capabilities);

=======
const TaskStopIcon = ({
  capabilities,
  size,
  task,
  usageType = _('task'),
  onClick,
}) => {
>>>>>>> cc46d1e1
  if (task.isRunning() && !task.isContainer()) {
    if (
      !capabilities.mayOp('stop_task') ||
      !task.userCapabilities.mayOp('stop_task')
    ) {
      return (
        <StopIcon
          active={false}
          title={_('Permission to stop {{usageType}} denied', {usageType})}
        />
      );
    }
    return (
      <StopIcon size={size} title={_('Stop')} value={task} onClick={onClick} />
    );
  }
  return null;
};

TaskStopIcon.propTypes = {
  capabilities: PropTypes.capabilities.isRequired,
  size: PropTypes.iconSize,
  task: PropTypes.model.isRequired,
  usageType: PropTypes.string,
  onClick: PropTypes.func,
};

export default withCapabilities(TaskStopIcon);

// vim: set ts=2 sw=2 tw=80:<|MERGE_RESOLUTION|>--- conflicted
+++ resolved
@@ -21,14 +21,8 @@
 
 import PropTypes from 'web/utils/proptypes';
 import withCapabilities from 'web/utils/withCapabilities';
-import {useCapabilities} from 'web/utils/useCapabilities';
 import StopIcon from 'web/components/icon/stopicon';
 
-<<<<<<< HEAD
-const TaskStopIcon = ({size, task, onClick, ...props}) => {
-  const capabilities = useCapabilities(props.capabilities);
-
-=======
 const TaskStopIcon = ({
   capabilities,
   size,
@@ -36,7 +30,6 @@
   usageType = _('task'),
   onClick,
 }) => {
->>>>>>> cc46d1e1
   if (task.isRunning() && !task.isContainer()) {
     if (
       !capabilities.mayOp('stop_task') ||
