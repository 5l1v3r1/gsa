--- conflicted
+++ resolved
@@ -57,8 +57,6 @@
 import TableRow from 'web/components/table/row';
 
 import DetailsBlock from 'web/entity/block';
-
-import HorizontalSep from 'web/components/layout/horizontalsep';
 
 const compareAlerts = (alertA, alertB) => {
   const nameA = alertA.name.toLowerCase();
@@ -135,19 +133,6 @@
 
         {isDefined(alerts) && (
           <DetailsBlock title={_('Alerts')}>
-<<<<<<< HEAD
-            <Divider>
-              {alerts.sort(compareAlerts).map((alert, index) => (
-                <DetailsLink
-                  key={alert.id}
-                  textOnly={!links}
-                  type="alert"
-                  id={alert.id}
-                >
-                  {index > 0 && <HorizontalSep />}
-                  {alert.name}
-                </DetailsLink>
-=======
             <HorizontalSep>
               {alerts.sort(compareAlerts).map(alert => (
                 <span key={alert.id}>
@@ -155,7 +140,6 @@
                     {alert.name}
                   </DetailsLink>
                 </span>
->>>>>>> 1f84f7b9
               ))}
             </HorizontalSep>
           </DetailsBlock>
