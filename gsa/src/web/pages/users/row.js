/* Copyright (C) 2017-2019 Greenbone Networks GmbH
 *
 * SPDX-License-Identifier: GPL-2.0-or-later
 *
 * This program is free software; you can redistribute it and/or
 * modify it under the terms of the GNU General Public License
 * as published by the Free Software Foundation; either version 2
 * of the License, or (at your option) any later version.
 *
 * This program is distributed in the hope that it will be useful,
 * but WITHOUT ANY WARRANTY; without even the implied warranty of
 * MERCHANTABILITY or FITNESS FOR A PARTICULAR PURPOSE.  See the
 * GNU General Public License for more details.
 *
 * You should have received a copy of the GNU General Public License
 * along with this program; if not, write to the Free Software
 * Foundation, Inc., 51 Franklin St, Fifth Floor, Boston, MA 02110-1301 USA.
 */

import React from 'react';

import _ from 'gmp/locale';

import {map} from 'gmp/utils/array';

import ExportIcon from 'web/components/icon/exporticon';

import Divider from 'web/components/layout/divider';
import IconDivider from 'web/components/layout/icondivider';

import DetailsLink from 'web/components/link/detailslink';

import TableData from 'web/components/table/data';
import TableRow from 'web/components/table/row';

import EntityNameTableData from 'web/entities/entitynametabledata';
import withEntitiesActions from 'web/entities/withEntitiesActions';

import CloneIcon from 'web/entity/icon/cloneicon';
import DeleteIcon from 'web/entity/icon/deleteicon';
import EditIcon from 'web/entity/icon/editicon';

import PropTypes from 'web/utils/proptypes';

import {convert_auth_method, convert_allow} from './details';

const Actions = withEntitiesActions(
  ({
    entity,
    onUserCloneClick,
    onUserEditClick,
    onUserDeleteClick,
    onUserDownloadClick,
  }) => (
    <IconDivider grow align="center">
      <DeleteIcon
        displayName={_('User')}
        name="user"
        entity={entity}
        onClick={onUserDeleteClick}
      />
      <EditIcon
        displayName={_('User')}
        name="user"
        entity={entity}
        onClick={onUserEditClick}
      />
      <CloneIcon
        displayName={_('User')}
        name="user"
        entity={entity}
        title={_('Clone User')}
        value={entity}
        onClick={onUserCloneClick}
      />
      <ExportIcon
        value={entity}
        title={_('Export User')}
        onClick={onUserDownloadClick}
      />
    </IconDivider>
  ),
);

Actions.propTypes = {
  entity: PropTypes.model.isRequired,
  onUserCloneClick: PropTypes.func.isRequired,
  onUserDeleteClick: PropTypes.func.isRequired,
  onUserDownloadClick: PropTypes.func.isRequired,
  onUserEditClick: PropTypes.func.isRequired,
};

const Row = ({
  actionsComponent: ActionsComponent = Actions,
  entity,
  links = true,
  onToggleDetailsClick,
  ...props
}) => {
  const roles = map(entity.roles, role => (
    <DetailsLink textOnly={!links} key={role.id} type="role" id={role.id}>
      {role.name}
    </DetailsLink>
  ));

  const groups = map(entity.groups, group => (
    <DetailsLink textOnly={!links} type="group" key={group.id} id={group.id}>
      {group.name}
    </DetailsLink>
  ));

<<<<<<< HEAD
  const authMethod = convert_auth_method(entity.authMethod);
  const host_allow = convert_allow(entity.hosts);
=======
  const auth_method = convert_auth_method(entity.auth_method);
  const host_allow = convert_allow(entity.hosts).replace(/&#x2F;/g, '/');
>>>>>>> a1465547
  return (
    <TableRow>
      <EntityNameTableData
        entity={entity}
        link={links}
        type="user"
        displayName={_('User')}
        onToggleDetailsClick={onToggleDetailsClick}
      />
      <TableData>
        <Divider>{roles}</Divider>
      </TableData>
      <TableData>
        <Divider>{groups}</Divider>
      </TableData>
      <TableData>{host_allow}</TableData>
      <TableData>{authMethod}</TableData>
      <ActionsComponent {...props} entity={entity} />
    </TableRow>
  );
};

Row.propTypes = {
  actionsComponent: PropTypes.component,
  entity: PropTypes.model.isRequired,
  links: PropTypes.bool,
  onToggleDetailsClick: PropTypes.func.isRequired,
};

export default Row;

// vim: set ts=2 sw=2 tw=80:<|MERGE_RESOLUTION|>--- conflicted
+++ resolved
@@ -109,13 +109,8 @@
     </DetailsLink>
   ));
 
-<<<<<<< HEAD
   const authMethod = convert_auth_method(entity.authMethod);
-  const host_allow = convert_allow(entity.hosts);
-=======
-  const auth_method = convert_auth_method(entity.auth_method);
   const host_allow = convert_allow(entity.hosts).replace(/&#x2F;/g, '/');
->>>>>>> a1465547
   return (
     <TableRow>
       <EntityNameTableData
