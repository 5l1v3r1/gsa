/* Copyright (C) 2017-2019 Greenbone Networks GmbH
 *
 * SPDX-License-Identifier: GPL-2.0-or-later
 *
 * This program is free software; you can redistribute it and/or
 * modify it under the terms of the GNU General Public License
 * as published by the Free Software Foundation; either version 2
 * of the License, or (at your option) any later version.
 *
 * This program is distributed in the hope that it will be useful,
 * but WITHOUT ANY WARRANTY; without even the implied warranty of
 * MERCHANTABILITY or FITNESS FOR A PARTICULAR PURPOSE.  See the
 * GNU General Public License for more details.
 *
 * You should have received a copy of the GNU General Public License
 * along with this program; if not, write to the Free Software
 * Foundation, Inc., 51 Franklin St, Fifth Floor, Boston, MA 02110-1301 USA.
 */
import React from 'react';

import {connect} from 'react-redux';

import _ from 'gmp/locale';

import {isDefined} from 'gmp/utils/identity';
import {shorten} from 'gmp/utils/string';
import {hasId} from 'gmp/utils/id';

import {GMP_SCANNER_TYPE} from 'gmp/models/scanner';

import {
  CLIENT_CERTIFICATE_CREDENTIAL_TYPE,
  USERNAME_PASSWORD_CREDENTIAL_TYPE,
} from 'gmp/models/credential';

import {renewSessionTimeout} from 'web/store/usersettings/actions';
import {loadUserSettingDefaults} from 'web/store/usersettings/defaults/actions';
import {getUserSettingsDefaults} from 'web/store/usersettings/defaults/selectors';
import {getUsername} from 'web/store/usersettings/selectors';

import compose from 'web/utils/compose';
import PropTypes from 'web/utils/proptypes';
import {generateFilename} from 'web/utils/render';
import withGmp from 'web/utils/withGmp';

import EntityComponent from 'web/entity/component';

import CredentialsDialog from '../credentials/dialog';

import ScannerDialog from './dialog';

class ScannerComponent extends React.Component {
  constructor(...args) {
    super(...args);

    this.state = {
      credentialDialogVisible: false,
      scannerDialogVisible: false,
    };

    this.handleCloseCredentialsDialog = this.handleCloseCredentialsDialog.bind(
      this,
    );
    this.handleCloseScannerDialog = this.handleCloseScannerDialog.bind(this);
    this.openCredentialsDialog = this.openCredentialsDialog.bind(this);
    this.openScannerDialog = this.openScannerDialog.bind(this);
    this.handleCreateCredential = this.handleCreateCredential.bind(this);
    this.handleCredentialChange = this.handleCredentialChange.bind(this);
    this.handleDownloadCertificate = this.handleDownloadCertificate.bind(this);
    this.handleDownloadCredential = this.handleDownloadCredential.bind(this);
    this.handleScannerTypeChange = this.handleScannerTypeChange.bind(this);
    this.handleVerifyScanner = this.handleVerifyScanner.bind(this);
  }

  openScannerDialog(scanner) {
    const {gmp} = this.props;

    this.handleInteraction();

    const credPromise = gmp.credentials.getAll().then(response => {
      return response.data;
    });
    if (isDefined(scanner)) {
      Promise.all([credPromise, gmp.scanner.get(scanner)]).then(
        ([credentials, response]) => {
          scanner = response.data;

          const title = _('Edit Scanner {{name}}', {
            name: shorten(scanner.name),
          });
          this.setState({
            ca_pub: isDefined(scanner.caPub)
              ? scanner.caPub.certificate
              : undefined,
            comment: scanner.comment,
            credentials,
            credential_id: hasId(scanner.credential)
              ? scanner.credential.id
              : undefined,
            host: scanner.host,
            id: scanner.id,
            name: scanner.name,
            scannerDialogVisible: true,
            scanner,
            title,
            type: scanner.scannerType,
            which_cert: isDefined(scanner.caPub) ? 'existing' : 'default',
          });
        },
      );
    } else {
      credPromise.then(credentials =>
        this.setState({
          ca_pub: undefined,
          comment: undefined,
          credential_id: undefined,
          credentials,
          host: undefined,
          id: undefined,
          name: undefined,
          port: undefined,
          scanner: undefined,
          scannerDialogVisible: true,
          title: undefined,
          type: GMP_SCANNER_TYPE,
          which_cert: undefined,
        }),
      );
    }
  }

  closeScannerDialog() {
    this.setState({scannerDialogVisible: false});
  }

  handleCloseScannerDialog() {
    this.closeScannerDialog();
    this.handleInteraction();
  }

  openCredentialsDialog(type) {
    const base =
      type === GMP_SCANNER_TYPE
        ? USERNAME_PASSWORD_CREDENTIAL_TYPE
        : CLIENT_CERTIFICATE_CREDENTIAL_TYPE;

    this.handleInteraction();

    this.setState({
      base,
      credentialDialogVisible: true,
      credentialTypes: [base],
    });
  }

  closeCredentialsDialog() {
    this.setState({credentialDialogVisible: false});
  }

  handleCloseCredentialsDialog() {
    this.closeCredentialsDialog();
    this.handleInteraction();
  }

  handleVerifyScanner(scanner) {
    const {gmp, onVerified, onVerifyError} = this.props;

    this.handleInteraction();

    return gmp.scanner.verify(scanner).then(onVerified, response => {
      const message =
        isDefined(response.root) &&
        isDefined(response.root.get_scanner) &&
        isDefined(response.root.get_scanner.verify_scanner_response)
          ? response.root.get_scanner.verify_scanner_response._status_text
          : _('Unkown Error');

      if (isDefined(onVerifyError)) {
        onVerifyError(new Error(message));
      }
    });
  }

  handleCreateCredential(data) {
    const {gmp} = this.props;
    let credential;

    this.handleInteraction();

    return gmp.credential
      .create(data)
      .then(response => {
        credential = response.data;
      })
      .then(() => gmp.credentials.getAll())
      .then(response => {
        this.setState({
          credentials: response.data,
          credential_id: credential.id,
        });
        this.closeCredentialsDialog();
      });
  }

  handleCredentialChange(credential_id) {
    this.setState({credential_id});
  }

  handleDownloadCertificate(scanner) {
<<<<<<< HEAD
    const {onCertificateDownloaded} = this.props;
    const {id, name, caPub} = scanner;

    const filename = 'scanner-' + name + '-' + id + '-ca-pub.pem';
    return onCertificateDownloaded({filename, data: caPub.certificate});
=======
    const {
      detailsExportFileName,
      username,
      onCertificateDownloaded,
    } = this.props;
    const {
      creationTime,
      entityType,
      id,
      modificationTime,
      name,
      ca_pub,
    } = scanner;
    const filename = generateFilename({
      creationTime: creationTime,
      extension: 'pem',
      fileNameFormat: detailsExportFileName,
      id: id,
      modificationTime,
      resourceName: name,
      resourceType: entityType,
      username,
    });
    return onCertificateDownloaded({filename, data: ca_pub.certificate});
>>>>>>> 1f84f7b9
  }

  handleDownloadCredential(scanner) {
    const {
      detailsExportFileName,
      username,
      onCredentialDownloaded,
      onCredentialDownloadError,
      gmp,
    } = this.props;
    const {credential} = scanner;
    const {creationTime, entityType, id, modificationTime, name} = credential;

    this.handleInteraction();

    return gmp.credential
      .download(credential, 'pem')
      .then(response => {
        const filename = generateFilename({
          creationTime: creationTime,
          extension: 'pem',
          fileNameFormat: detailsExportFileName,
          id: id,
          modificationTime,
          resourceName: name,
          resourceType: entityType,
          username,
        });
        return {filename, data: response.data};
      })
      .then(onCredentialDownloaded, onCredentialDownloadError);
  }

  handleScannerTypeChange(value, name) {
    this.setState({[name]: value});
  }

  handleInteraction() {
    const {onInteraction} = this.props;
    if (isDefined(onInteraction)) {
      onInteraction();
    }
  }

  render() {
    const {
      children,
      onCloned,
      onCloneError,
      onCreated,
      onCreateError,
      onDeleted,
      onDeleteError,
      onDownloaded,
      onDownloadError,
      onInteraction,
      onSaved,
      onSaveError,
    } = this.props;

    const {
      ca_pub,
      comment,
      credential_id,
      credentialDialogVisible,
      credentials,
      credentialTypes,
      host,
      id,
      name,
      scannerDialogVisible,
      scanner,
      title,
      type,
      which_cert,
    } = this.state;

    return (
      <EntityComponent
        name="scanner"
        onCreated={onCreated}
        onCreateError={onCreateError}
        onCloned={onCloned}
        onCloneError={onCloneError}
        onDeleted={onDeleted}
        onDeleteError={onDeleteError}
        onDownloaded={onDownloaded}
        onDownloadError={onDownloadError}
        onInteraction={onInteraction}
        onSaved={onSaved}
        onSaveError={onSaveError}
      >
        {({save, ...other}) => (
          <React.Fragment>
            {children({
              ...other,
              create: this.openScannerDialog,
              edit: this.openScannerDialog,
              verify: this.handleVerifyScanner,
              downloadcertificate: this.handleDownloadCertificate,
              downloadcredential: this.handleDownloadCredential,
            })}
            {scannerDialogVisible && (
              <ScannerDialog
                ca_pub={ca_pub}
                comment={comment}
                credentials={credentials}
                credential_id={credential_id}
                host={host}
                id={id}
                name={name}
                scanner={scanner}
                title={title}
                type={type}
                which_cert={which_cert}
                onClose={this.handleCloseScannerDialog}
                onCredentialChange={this.handleCredentialChange}
                onNewCredentialClick={this.openCredentialsDialog}
                onSave={d => {
                  this.handleInteraction();
                  return save(d).then(() => this.closeScannerDialog());
                }}
                onScannerTypeChange={this.handleScannerTypeChange}
              />
            )}
            {credentialDialogVisible && (
              <CredentialsDialog
                types={credentialTypes}
                onClose={this.handleCloseCredentialsDialog}
                onSave={this.handleCreateCredential}
              />
            )}
          </React.Fragment>
        )}
      </EntityComponent>
    );
  }
}

ScannerComponent.propTypes = {
  children: PropTypes.func.isRequired,
  detailsExportFileName: PropTypes.object,
  gmp: PropTypes.gmp.isRequired,
  username: PropTypes.string,
  onCertificateDownloadError: PropTypes.func,
  onCertificateDownloaded: PropTypes.func,
  onCloneError: PropTypes.func,
  onCloned: PropTypes.func,
  onCreateError: PropTypes.func,
  onCreated: PropTypes.func,
  onCredentialDownloadError: PropTypes.func,
  onCredentialDownloaded: PropTypes.func,
  onDeleteError: PropTypes.func,
  onDeleted: PropTypes.func,
  onDownloadError: PropTypes.func,
  onDownloaded: PropTypes.func,
  onInteraction: PropTypes.func.isRequired,
  onSaveError: PropTypes.func,
  onSaved: PropTypes.func,
  onVerified: PropTypes.func,
  onVerifyError: PropTypes.func,
};

const mapStateToProps = rootState => {
  const userDefaultsSelector = getUserSettingsDefaults(rootState);
  const username = getUsername(rootState);
  const detailsExportFileName = userDefaultsSelector.getValueByName(
    'detailsexportfilename',
  );
  return {
    detailsExportFileName,
    username,
  };
};

const mapDispatchToProps = (dispatch, {gmp}) => ({
  loadSettings: () => dispatch(loadUserSettingDefaults(gmp)()),
  onInteraction: () => dispatch(renewSessionTimeout(gmp)()),
});

export default compose(
  withGmp,
  connect(
    mapStateToProps,
    mapDispatchToProps,
  ),
)(ScannerComponent);

// vim: set ts=2 sw=2 tw=80:<|MERGE_RESOLUTION|>--- conflicted
+++ resolved
@@ -89,8 +89,8 @@
             name: shorten(scanner.name),
           });
           this.setState({
-            ca_pub: isDefined(scanner.caPub)
-              ? scanner.caPub.certificate
+            ca_pub: isDefined(scanner.ca_pub)
+              ? scanner.ca_pub.certificate
               : undefined,
             comment: scanner.comment,
             credentials,
@@ -104,7 +104,7 @@
             scanner,
             title,
             type: scanner.scannerType,
-            which_cert: isDefined(scanner.caPub) ? 'existing' : 'default',
+            which_cert: isDefined(scanner.ca_pub) ? 'existing' : 'default',
           });
         },
       );
@@ -207,13 +207,6 @@
   }
 
   handleDownloadCertificate(scanner) {
-<<<<<<< HEAD
-    const {onCertificateDownloaded} = this.props;
-    const {id, name, caPub} = scanner;
-
-    const filename = 'scanner-' + name + '-' + id + '-ca-pub.pem';
-    return onCertificateDownloaded({filename, data: caPub.certificate});
-=======
     const {
       detailsExportFileName,
       username,
@@ -238,7 +231,6 @@
       username,
     });
     return onCertificateDownloaded({filename, data: ca_pub.certificate});
->>>>>>> 1f84f7b9
   }
 
   handleDownloadCredential(scanner) {
