--- conflicted
+++ resolved
@@ -114,14 +114,6 @@
             <TableRow>
               <TableData>{_('Targets using this Credential')}</TableData>
               <TableData>
-<<<<<<< HEAD
-                <Divider wrap>
-                  {targets.map((target, index) => (
-                    <DetailsLink key={target.id} id={target.id} type="target">
-                      {index > 0 && <HorizontalSep />}
-                      {target.name}
-                    </DetailsLink>
-=======
                 <HorizontalSep wrap>
                   {targets.map(target => (
                     <span key={target.id}>
@@ -129,7 +121,6 @@
                         {target.name}
                       </DetailsLink>
                     </span>
->>>>>>> 1f84f7b9
                   ))}
                 </HorizontalSep>
               </TableData>
@@ -140,18 +131,6 @@
             <TableRow>
               <TableData>{_('Scanners using this Credential')}</TableData>
               <TableData>
-<<<<<<< HEAD
-                <Divider wrap>
-                  {scanners.map((scanner, index) => (
-                    <DetailsLink
-                      key={scanner.id}
-                      id={scanner.id}
-                      type="scanner"
-                    >
-                      {index > 0 && <HorizontalSep />}
-                      {scanner.name}
-                    </DetailsLink>
-=======
                 <HorizontalSep wrap>
                   {scanners.map(scanner => (
                     <span key={scanner.id}>
@@ -159,7 +138,6 @@
                         {scanner.name}
                       </DetailsLink>
                     </span>
->>>>>>> 1f84f7b9
                   ))}
                 </HorizontalSep>
               </TableData>
