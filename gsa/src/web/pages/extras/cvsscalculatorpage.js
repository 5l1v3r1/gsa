--- conflicted
+++ resolved
@@ -184,188 +184,6 @@
     if (key_code === KeyCode.ENTER) {
       handleVectorChange();
     }
-<<<<<<< HEAD
-  }
-
-  render() {
-    const {
-      accessComplexity,
-      accessVector,
-      authentication,
-      availabilityImpact,
-      confidentialityImpact,
-      userVector,
-      cvssScore,
-      cvssVector,
-      integrityImpact,
-    } = this.state;
-    return (
-      <React.Fragment>
-        <PageTitle title={_('CVSSv2 Base Score Calculator')} />
-        <Layout flex="column">
-          <ToolBarIcons />
-          <Section
-            img={<CvssIcon size="large" />}
-            title={_('CVSSv2 Base Score Calculator')}
-          />
-
-          <h3>{_('From Metrics')}:</h3>
-          <FormGroup title={_('Access Vector')}>
-            <Select
-              items={[
-                {
-                  value: 'LOCAL',
-                  label: _('Local'),
-                },
-                {
-                  value: 'ADJACENT_NETWORK',
-                  label: _('Adjacent'),
-                },
-                {
-                  value: 'NETWORK',
-                  label: _('Network'),
-                },
-              ]}
-              name="accessVector"
-              value={accessVector}
-              menuPosition="adjust"
-              onChange={this.handleMetricsChange}
-            />
-          </FormGroup>
-          <FormGroup title={_('Access Complexity')}>
-            <Select
-              items={[
-                {
-                  value: 'LOW',
-                  label: _('Low'),
-                },
-                {
-                  value: 'MEDIUM',
-                  label: _('Medium'),
-                },
-                {
-                  value: 'HIGH',
-                  label: _('High'),
-                },
-              ]}
-              name="accessComplexity"
-              value={accessComplexity}
-              menuPosition="adjust"
-              onChange={this.handleMetricsChange}
-            />
-          </FormGroup>
-          <FormGroup title={_('Authentication')}>
-            <Select
-              items={[
-                {
-                  value: 'NONE',
-                  label: _('None'),
-                },
-                {
-                  value: 'SINGLE_INSTANCE',
-                  label: _('Single'),
-                },
-                {
-                  value: 'MULTIPLE_INSTANCES',
-                  label: _('Multiple'),
-                },
-              ]}
-              name="authentication"
-              value={authentication}
-              menuPosition="adjust"
-              onChange={this.handleMetricsChange}
-            />
-          </FormGroup>
-          <FormGroup title={_('Confidentiality')}>
-            <Select
-              items={[
-                {
-                  value: 'NONE',
-                  label: _('None'),
-                },
-                {
-                  value: 'PARTIAL',
-                  label: _('Partial'),
-                },
-                {
-                  value: 'COMPLETE',
-                  label: _('Complete'),
-                },
-              ]}
-              name="confidentialityImpact"
-              value={confidentialityImpact}
-              onChange={this.handleMetricsChange}
-            />
-          </FormGroup>
-          <FormGroup title={_('Integrity')}>
-            <Select
-              items={[
-                {
-                  value: 'NONE',
-                  label: _('None'),
-                },
-                {
-                  value: 'PARTIAL',
-                  label: _('Partial'),
-                },
-                {
-                  value: 'COMPLETE',
-                  label: _('Complete'),
-                },
-              ]}
-              name="integrityImpact"
-              value={integrityImpact}
-              menuPosition="adjust"
-              onChange={this.handleMetricsChange}
-            />
-          </FormGroup>
-          <FormGroup title={_('Availability')}>
-            <Select
-              items={[
-                {
-                  value: 'NONE',
-                  label: _('None'),
-                },
-                {
-                  value: 'PARTIAL',
-                  label: _('Partial'),
-                },
-                {
-                  value: 'COMPLETE',
-                  label: _('Complete'),
-                },
-              ]}
-              name="availabilityImpact"
-              value={availabilityImpact}
-              menuPosition="adjust"
-              onChange={this.handleMetricsChange}
-            />
-          </FormGroup>
-
-          <h3>{_('From Vector')}:</h3>
-          <FormGroup title={_('Vector')}>
-            <StyledTextField
-              name="userVector"
-              value={userVector}
-              onChange={this.handleInputChange}
-              onBlur={this.handleVectorChange}
-              onKeyDown={this.handleKeyDown}
-            />
-          </FormGroup>
-
-          <h3>{_('Results')}:</h3>
-          <FormGroup title={_('CVSS Base Vector')}>
-            <span>{cvssVector}</span>
-          </FormGroup>
-          <FormGroup title={_('Severity')}>
-            <SeverityBar severity={cvssScore} />
-          </FormGroup>
-        </Layout>
-      </React.Fragment>
-    );
-  }
-}
-=======
   };
 
   const {
@@ -542,7 +360,6 @@
     </Layout>
   );
 };
->>>>>>> 800a4546
 
 CvssCalculator.propTypes = {
   gmp: PropTypes.gmp.isRequired,
@@ -555,10 +372,7 @@
 
 export default compose(
   withGmp,
-  connect(
-    undefined,
-    mapDispatchToProps,
-  ),
+  connect(undefined, mapDispatchToProps),
 )(CvssCalculator);
 
 // vim: set ts=2 sw=2 tw=80: