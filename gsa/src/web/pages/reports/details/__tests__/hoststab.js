--- conflicted
+++ resolved
@@ -33,279 +33,6 @@
 
 setLocale('en');
 
-<<<<<<< HEAD
-// Mock Report Content
-
-// Task
-const task1 = {
-  _id: '314',
-  name: 'foo',
-  comment: 'bar',
-  target: {_id: '159'},
-};
-
-// Results
-const result1 = {
-  _id: '101',
-  name: 'Result 1',
-  owner: {name: 'admin'},
-  comment: 'Comment 1',
-  creation_time: '2019-06-03T11:06:31Z',
-  modification_time: '2019-06-03T11:06:31Z',
-  host: {__text: '123.456.78.910'},
-  port: '80/tcp',
-  nvt: {
-    _oid: '201',
-    type: 'nvt',
-    name: 'nvt1',
-    cve: 'CVE-2019-1234',
-    tags: 'solution_type=Mitigation',
-  },
-  threat: 'High',
-  severity: 10.0,
-  qod: {value: 80},
-  detection: {
-    result: {
-      details: {
-        detail: [{name: 'product', value: 'cpe:/a: 123'}],
-      },
-    },
-  },
-};
-
-const result2 = {
-  _id: '102',
-  name: 'Result 2',
-  owner: {name: 'admin'},
-  comment: 'Comment 2',
-  creation_time: '2019-06-03T11:06:31Z',
-  modification_time: '2019-06-03T11:06:31Z',
-  host: {__text: '109.876.54.321'},
-  port: '80/tcp',
-  nvt: {
-    _oid: '202',
-    type: 'nvt',
-    name: 'nvt2',
-    cve: 'CVE-2019-5678',
-    tags: 'solution_type=VendorFix',
-  },
-  threat: 'Medium',
-  severity: 5.0,
-  qod: {value: 70},
-  detection: {
-    result: {
-      details: {
-        detail: [{name: 'product', value: 'cpe:/a: 456'}],
-      },
-    },
-  },
-};
-
-const result3 = {
-  _id: '103',
-  name: 'Result 3',
-  owner: {name: 'admin'},
-  comment: 'Comment 3',
-  creation_time: '2019-06-03T11:06:31Z',
-  modification_time: '2019-06-03T11:06:31Z',
-  host: {__text: '109.876.54.321'},
-  port: '80/tcp',
-  nvt: {
-    _oid: '201',
-    type: 'nvt',
-    name: 'nvt1',
-    cve: 'CVE-2019-1234',
-    tags: 'solution_type=Mitigation',
-  },
-  threat: 'Medium',
-  severity: 5.0,
-  qod: {value: 80},
-};
-
-// Hosts
-const host1 = {
-  ip: '123.456.78.910',
-  asset: {_asset_id: '123'},
-  start: '2019-06-03T11:00:22Z',
-  end: '2019-06-03T11:15:14Z',
-  port_count: {page: 10},
-  result_count: {
-    page: 50,
-    hole: {page: 14},
-    warning: {page: 30},
-    info: {page: 5},
-    log: {page: 0},
-    false_positive: {page: 1},
-  },
-  detail: [
-    {name: 'best_os_cpe', value: 'cpe:/foo/bar'},
-    {name: 'best_os_txt', value: 'Foo OS'},
-    {name: 'App', value: 'cpe:/a: 123'},
-    {name: 'App', value: 'cpe:/a: 789'},
-    {name: 'App', value: 'cpe:/a: 101'},
-    {name: 'cpe:/a: 123', value: 'ab'},
-    {name: 'cpe:/a: 123', value: 'cd'},
-    {name: 'traceroute', value: '1.1.1.1,2.2.2.2,3.3.3.3'},
-    {name: 'hostname', value: 'foo.bar'},
-    {name: 'Auth-SSH-Success'},
-    {name: 'SSLInfo', value: '1234::123456'},
-    {
-      name: 'SSLDetails:123456',
-      value:
-        'issuer:CN=foo|serial:abcd|notBefore:20190130T201714|notAfter:20190801T201714',
-    },
-    {
-      name: 'Closed CVE',
-      value: 'CVE-2000-1234',
-      source: {
-        type: 'openvas',
-        name: '201',
-        description: 'This is a description',
-      },
-      extra: '10.0',
-    },
-  ],
-};
-
-const host2 = {
-  ip: '109.876.54.321',
-  start: '2019-06-03T11:15:14Z',
-  end: '2019-06-03T11:31:23Z',
-  port_count: {page: 15},
-  result_count: {
-    page: 40,
-    hole: {page: 5},
-    warning: {page: 30},
-    info: {page: 0},
-    log: {page: 5},
-    false_positive: {page: 0},
-  },
-  detail: [
-    {name: 'best_os_cpe', value: 'cpe:/lorem/ipsum'},
-    {name: 'best_os_txt', value: 'Lorem OS'},
-    {name: 'App', value: 'cpe:/a: 123'},
-    {name: 'App', value: 'cpe:/a: 456'},
-    {name: 'traceroute', value: '1.1.1.1,2.2.2.2'},
-    {name: 'hostname', value: 'lorem.ipsum'},
-    {name: 'Auth-SSH-Failure'},
-    {name: 'SSLInfo', value: '5678::654321'},
-    {
-      name: 'SSLDetails:654321',
-      value:
-        'issuer:CN=bar|serial:dcba|notBefore:20190330T201714|notAfter:20191001T201714',
-    },
-    {
-      name: 'Closed CVE',
-      value: 'CVE-2000-5678',
-      source: {
-        type: 'openvas',
-        name: '202',
-        description: 'This is another description',
-      },
-      extra: '5.0',
-    },
-  ],
-};
-
-// Ports
-const port1 = {
-  host: '1.1.1.1',
-  __text: '123/tcp',
-  severity: 10.0,
-  threat: 'High',
-};
-const port2 = {
-  host: '2.2.2.2',
-  __text: '456/tcp',
-  severity: 5.0,
-  threat: 'Medium',
-};
-
-// Errors
-const error1 = {
-  host: {
-    __text: '123.456.78.910',
-    asset: {_asset_id: '123'},
-  },
-  port: '123/tcp',
-  description: 'This is an error.',
-  nvt: {
-    _oid: '314',
-    name: 'NVT1',
-  },
-};
-
-const error2 = {
-  host: {
-    __text: '109.876.54.321',
-    asset: {_asset_id: '109'},
-  },
-  port: '456/tcp',
-  description: 'This is another error.',
-  nvt: {
-    _oid: '159',
-    name: 'NVT2',
-  },
-};
-
-export const getMockReport = () => {
-  const report = {
-    _id: '1234',
-    scan_run_status: 'Done',
-    scan_start: '2019-06-03T11:00:22Z',
-    scan_end: '2019-06-03T11:31:23Z',
-    timestamp: '2019-06-03T11:00:22Z',
-    timezone: 'UTC',
-    timezone_abbrev: 'UTC',
-    task: task1,
-    closed_cves: {count: 0},
-    vulns: {count: 0},
-    apps: {count: 4},
-    os: {count: 2},
-    ssl_certs: {count: 2},
-    result_count: {__text: 3, full: 3, filtered: 2},
-    results: {result: [result1, result2, result3]},
-    hosts: {count: 2},
-    host: [host1, host2],
-    ports: {
-      count: 2,
-      port: [port1, port2],
-    },
-    errors: {
-      count: 2,
-      error: [error1, error2],
-    },
-  };
-
-  const entity = Report.fromElement({
-    report: report,
-    creation_time: '2019-06-02T12:00:22Z',
-    modification_time: '2019-06-03T11:00:22Z',
-    name: '2019-06-03T11:00:22Z',
-    owner: {name: 'admin'},
-    _id: '1234',
-  });
-
-  return {
-    entity,
-    report: entity.report,
-    results: entity.report.results,
-    hosts: entity.report.hosts,
-    ports: entity.report.ports,
-    applications: entity.report.applications,
-    operatingsystems: entity.report.operatingsystems,
-    cves: entity.report.cves,
-    closedCves: entity.report.closed_cves,
-    tlsCertificates: entity.report.tlsCertificates,
-    errors: entity.report.errors,
-    task: entity.report.task,
-  };
-};
-
-// Report Hosts Tab Tests
-
-=======
->>>>>>> 1ae02eae
 const filter = Filter.fromString(
   'apply_overrides=0 levels=hml rows=2 min_qod=70 first=1 sort-reverse=severity',
 );
