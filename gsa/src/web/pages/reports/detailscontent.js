--- conflicted
+++ resolved
@@ -304,11 +304,7 @@
     ports = {},
     results = {},
     result_count = {},
-<<<<<<< HEAD
-    tlsCertificates,
-=======
-    tls_certificates = {},
->>>>>>> 234e05a8
+    tlsCertificates = {},
     timestamp,
     scan_run_status,
   } = report;
