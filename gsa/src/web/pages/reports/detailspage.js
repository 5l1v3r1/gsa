/* Copyright (C) 2017-2019 Greenbone Networks GmbH
 *
 * SPDX-License-Identifier: GPL-2.0-or-later
 *
 * This program is free software; you can redistribute it and/or
 * modify it under the terms of the GNU General Public License
 * as published by the Free Software Foundation; either version 2
 * of the License, or (at your option) any later version.
 *
 * This program is distributed in the hope that it will be useful,
 * but WITHOUT ANY WARRANTY; without even the implied warranty of
 * MERCHANTABILITY or FITNESS FOR A PARTICULAR PURPOSE.  See the
 * GNU General Public License for more details.
 *
 * You should have received a copy of the GNU General Public License
 * along with this program; if not, write to the Free Software
 * Foundation, Inc., 51 Franklin St, Fifth Floor, Boston, MA 02110-1301 USA.
 */

import 'core-js/features/string/includes';

import React from 'react';

import {connect} from 'react-redux';

import _ from 'gmp/locale';

import logger from 'gmp/log';

import Filter, {RESET_FILTER, RESULTS_FILTER_FILTER} from 'gmp/models/filter';
import {isActive} from 'gmp/models/task';

import {first} from 'gmp/utils/array';
import {isDefined, hasValue} from 'gmp/utils/identity';

import withDownload from 'web/components/form/withDownload';

import Reload, {
  NO_RELOAD,
  USE_DEFAULT_RELOAD_INTERVAL_ACTIVE,
} from 'web/components/loading/reload';

import withDialogNotification from 'web/components/notification/withDialogNotifiaction'; // eslint-disable-line max-len

import FilterProvider from 'web/entities/filterprovider';

import DownloadReportDialog from 'web/pages/reports/downloadreportdialog';

import {
  loadAllEntities as loadFilters,
  selector as filterSelector,
} from 'web/store/entities/filters';

import {
  loadAllEntities as loadReportFormats,
  selector as reportFormatsSelector,
} from 'web/store/entities/reportformats';

import {loadReportWithThreshold} from 'web/store/entities/report/actions';
import {reportSelector} from 'web/store/entities/report/selectors';

import {
  loadReportComposerDefaults,
  renewSessionTimeout,
  saveReportComposerDefaults,
} from 'web/store/usersettings/actions';

import {loadUserSettingDefaults} from 'web/store/usersettings/defaults/actions';
import {getUserSettingsDefaults} from 'web/store/usersettings/defaults/selectors';
import {loadUserSettingsDefaultFilter} from 'web/store/usersettings/defaultfilters/actions';
import {getUserSettingsDefaultFilter} from 'web/store/usersettings/defaultfilters/selectors';

import {
  getReportComposerDefaults,
  getUsername,
} from 'web/store/usersettings/selectors';

import {create_pem_certificate} from 'web/utils/cert';
import compose from 'web/utils/compose';
import {generateFilename} from 'web/utils/render';
import PropTypes from 'web/utils/proptypes';
import withGmp from 'web/utils/withGmp';

import TargetComponent from '../targets/component';
import PageTitle from 'web/components/layout/pagetitle';

import Page from './detailscontent';
import FilterDialog from './detailsfilterdialog';
import {pageFilter as setPageFilter} from 'web/store/pages/actions';
import getPage from 'web/store/pages/selectors';

const log = logger.getLogger('web.pages.report.detailspage');

const DEFAULT_FILTER = Filter.fromString(
  'levels=hml rows=100 min_qod=70 first=1 sort-reverse=severity',
);

export const REPORT_RESET_FILTER = RESET_FILTER.copy()
  .setSortOrder('sort-reverse')
  .setSortBy('severity');

const REPORT_FORMATS_FILTER = Filter.fromString('active=1 and trust=1 rows=-1');

const getTarget = (entity = {}) => {
  const {report = {}} = entity;
  const {task = {}} = report;
  return task.target;
};

const getFilter = (entity = {}) => {
  const {report = {}} = entity;
  return report.filter;
};

class ReportDetails extends React.Component {
  constructor(...args) {
    super(...args);

    this.state = {
      activeTab: 0,
      showFilterDialog: false,
      showDownloadReportDialog: false,
      sorting: {
        results: {
          sortField: 'severity',
          sortReverse: true,
        },
        apps: {
          sortField: 'severity',
          sortReverse: true,
        },
        ports: {
          sortField: 'severity',
          sortReverse: true,
        },
        hosts: {
          sortField: 'severity',
          sortReverse: true,
        },
        os: {
          sortField: 'severity',
          sortReverse: true,
        },
        cves: {
          sortField: 'severity',
          sortReverse: true,
        },
        closedcves: {
          sortField: 'severity',
          sortReverse: true,
        },
        tlscerts: {
          sortField: 'dn',
          sortReverse: false,
        },
        errors: {
          sortField: 'error',
          sortReverse: false,
        },
      },
    };

    this.handleActivateTab = this.handleActivateTab.bind(this);
    this.handleAddToAssets = this.handleAddToAssets.bind(this);
    this.handleChanged = this.handleChanged.bind(this);
    this.handleError = this.handleError.bind(this);
    this.handleFilterAddLogLevel = this.handleFilterAddLogLevel.bind(this);
    this.handleFilterChange = this.handleFilterChange.bind(this);
    this.handleFilterDecreaseMinQoD = this.handleFilterDecreaseMinQoD.bind(
      this,
    );
    this.handleFilterCreated = this.handleFilterCreated.bind(this);
    this.handleFilterEditClick = this.handleFilterEditClick.bind(this);
    this.handleFilterRemoveSeverity = this.handleFilterRemoveSeverity.bind(
      this,
    );
    this.handleFilterRemoveClick = this.handleFilterRemoveClick.bind(this);
    this.handleFilterResetClick = this.handleFilterResetClick.bind(this);
    this.handleRemoveFromAssets = this.handleRemoveFromAssets.bind(this);
    this.handleReportDownload = this.handleReportDownload.bind(this);
    this.handleTlsCertificateDownload = this.handleTlsCertificateDownload.bind(
      this,
    );
    this.handleFilterDialogClose = this.handleFilterDialogClose.bind(this);
    this.handleSortChange = this.handleSortChange.bind(this);

    this.loadTarget = this.loadTarget.bind(this);
    this.handleOpenDownloadReportDialog = this.handleOpenDownloadReportDialog.bind(
      this,
    );
    this.handleCloseDownloadReportDialog = this.handleCloseDownloadReportDialog.bind(
      this,
    );
  }

  static getDerivedStateFromProps(props, state) {
    if (isDefined(props.entity)) {
      // update only if a new report is available to avoid having no report
      // when the filter changes
      return {
        entity: props.entity,
        reportFilter: props.reportFilter,
        isUpdating: false,
      };
    }
    // report is not in the store and is currently loaded
    return {
      isUpdating: true,
    };
  }

  componentDidMount() {
    this.props.loadSettings();
    this.props.loadFilters();
    this.props.loadReportFormats();
    this.props.loadReportComposerDefaults();
  }

  componentDidUpdate(prevProps) {
    const {reportFormats} = this.props;
    if (
      !isDefined(this.state.reportFormatId) &&
      isDefined(reportFormats) &&
      reportFormats.length > 0
    ) {
      // set initial report format id if available
      const reportFormatId = first(reportFormats).id;
      if (isDefined(reportFormatId)) {
        // ensure the report format id is only set if we really have one
        // if no report format id is available we would create an infinite
        // render loop here
        this.setState({reportFormatId});
      }
    }

    if (prevProps.reportId !== this.props.reportId) {
      this.load();
    }
  }

  load(filter) {
    log.debug('Loading report', {
      filter,
    });
    const {reportFilter} = this.props;

<<<<<<< HEAD
    this.setState(({lastFilter}) => ({
      isUpdating: hasValue(lastFilter) && !lastFilter.equals(filter), // show update indicator if filter has changed
      lastFilter: filter,
    }));

    this.props.reload(filter).then(() => {
      this.setState({isUpdating: false});
=======
    this.setState({
      isUpdating: !isDefined(reportFilter) || !reportFilter.equals(filter), // show update indicator if filter has changed
>>>>>>> be9440ce
    });

    this.props
      .reload(filter)
      .then(() => {
        this.setState({isUpdating: false});
      })
      .catch(() => {
        this.setState({isUpdating: false});
      });
  }

  reload() {
    // reload data from backend
    this.load(this.props.reportFilter);
  }

  handleChanged() {
    this.reload();
  }

  handleError(error) {
    const {showError} = this.props;
    log.error(error);
    showError(error);
  }

  handleFilterChange(filter) {
    this.handleInteraction();

    this.load(filter);
  }

  handleFilterRemoveClick() {
    this.handleFilterChange(REPORT_RESET_FILTER);
  }

  handleFilterResetClick() {
    if (hasValue(this.props.defaultResultFilter)) {
      this.handleFilterChange(this.props.defaultResultFilter);
    } else {
      this.handleFilterChange(DEFAULT_FILTER);
    }
  }

  handleActivateTab(index) {
    this.handleInteraction();

    this.setState({activeTab: index});
  }

  handleAddToAssets() {
    const {gmp, showSuccessMessage, entity, reportFilter: filter} = this.props;

    this.handleInteraction();

    gmp.report.addAssets(entity, {filter}).then(() => {
      showSuccessMessage(
        _(
          'Report content added to Assets with QoD>=70% and Overrides enabled.',
        ),
      );
      this.reload();
    }, this.handleError);
  }

  handleRemoveFromAssets() {
    const {gmp, showSuccessMessage, entity, reportFilter: filter} = this.props;

    this.handleInteraction();

    gmp.report.removeAssets(entity, {filter}).then(() => {
      showSuccessMessage(_('Report content removed from Assets.'));
      this.reload();
    }, this.handleError);
  }

  handleFilterEditClick() {
    this.handleInteraction();

    this.setState({showFilterDialog: true});
  }

  handleFilterDialogClose() {
    this.handleInteraction();

    this.setState({showFilterDialog: false});
  }

  handleOpenDownloadReportDialog() {
    this.setState({
      showDownloadReportDialog: true,
    });
  }

  handleCloseDownloadReportDialog() {
    this.setState({showDownloadReportDialog: false});
  }

  handleReportDownload(state) {
    const {
      entity,
      gmp,
      reportComposerDefaults,
      reportExportFileName,
      reportFilter,
      reportFormats = [],
      username,
      onDownload,
    } = this.props;
    const {
      includeNotes,
      includeOverrides,
      reportFormatId,
      storeAsDefault,
    } = state;

    const newFilter = reportFilter.copy();
    newFilter.set('notes', includeNotes);
    newFilter.set('overrides', includeOverrides);

    if (storeAsDefault) {
      const defaults = {
        ...reportComposerDefaults,
        defaultReportFormatId: reportFormatId,
        includeNotes,
        includeOverrides,
      };
      this.props.saveReportComposerDefaults(defaults);
    }

    const report_format = reportFormats.find(
      format => reportFormatId === format.id,
    );

    const extension = isDefined(report_format)
      ? report_format.extension
      : 'unknown'; // unknown should never happen but we should be save here

    this.handleInteraction();

    return gmp.report
      .download(entity, {
        reportFormatId,
        filter: newFilter,
      })
      .then(response => {
        this.setState({showDownloadReportDialog: false});
        const {data} = response;
        const filename = generateFilename({
          creationTime: entity.creationTime,
          extension,
          fileNameFormat: reportExportFileName,
          id: entity.id,
          modificationTime: entity.modificationTime,
          reportFormat: report_format,
          resourceName: entity.task.name,
          resourceType: 'report',
          username,
        });

        onDownload({filename, data});
      }, this.handleError);
  }

  handleTlsCertificateDownload(cert) {
    const {onDownload} = this.props;

    const {data, serial} = cert;

    this.handleInteraction();

    onDownload({
      filename: 'tls-cert-' + serial + '.pem',
      mimetype: 'application/x-x509-ca-cert',
      data: create_pem_certificate(data),
    });
  }

  handleFilterCreated(filter) {
    this.handleInteraction();
    this.load(filter);
    this.props.loadFilters();
  }

  handleFilterAddLogLevel() {
    const {reportFilter} = this.props;
    let levels = reportFilter.get('levels', '');

    this.handleInteraction();

    if (!levels.includes('g')) {
      levels += 'g';
      const lfilter = reportFilter.copy();
      lfilter.set('levels', levels);
      this.load(lfilter);
    }
  }

  handleFilterRemoveSeverity() {
    const {reportFilter} = this.props;

    this.handleInteraction();

    if (reportFilter.has('severity')) {
      const lfilter = reportFilter.copy();
      lfilter.delete('severity');
      this.load(lfilter);
    }
  }

  handleFilterDecreaseMinQoD() {
    const {reportFilter} = this.props;

    this.handleInteraction();

    if (reportFilter.has('min_qod')) {
      const lfilter = reportFilter.copy();
      lfilter.set('min_qod', 30);
      this.load(lfilter);
    }
  }

  handleSortChange(name, sortField) {
    this.handleInteraction();

    const prev = this.state.sorting[name];

    const sortReverse =
      sortField === prev.sortField ? !prev.sortReverse : false;

    this.setState({
      sorting: {
        ...this.state.sorting,
        [name]: {
          sortField,
          sortReverse,
        },
      },
    });
  }

  handleInteraction() {
    const {onInteraction} = this.props;
    if (isDefined(onInteraction)) {
      onInteraction();
    }
  }

  loadTarget() {
    const {entity} = this.props;
    const target = getTarget(entity);

    return this.props.loadTarget(target.id);
  }

  render() {
    const {
      filters = [],
      gmp,
      isLoading,
      pageFilter,
      reportError,
      reportFormats,
      reportId,
      onInteraction,
      reportComposerDefaults,
      showError,
      showErrorMessage,
      showSuccessMessage,
    } = this.props;
    const {
      activeTab,
      entity,
      isUpdating = false,
      reportFilter,
      showFilterDialog,
      showDownloadReportDialog,
      sorting,
      storeAsDefault,
    } = this.state;

    const report = isDefined(entity) ? entity.report : undefined;

    const threshold = gmp.settings.reportResultsThreshold;
    const showThresholdMessage =
      isDefined(report) && report.results.counts.filtered > threshold;

    return (
      <React.Fragment>
        <PageTitle title={_('Report Details')} />
        <TargetComponent
          onError={this.handleError}
          onInteraction={onInteraction}
        >
          {({edit}) => (
<<<<<<< HEAD
            <React.Fragment>
              <Page
                activeTab={activeTab}
                entity={entity}
                entityError={entityError}
                filter={reportFilter}
                filters={filters}
                isLoading={isLoading}
                isUpdating={isUpdating}
                sorting={sorting}
                task={isDefined(report) ? report.task : undefined}
                onActivateTab={this.handleActivateTab}
                onAddToAssetsClick={this.handleAddToAssets}
                onError={this.handleError}
                onFilterAddLogLevelClick={this.handleFilterAddLogLevel}
                onFilterDecreaseMinQoDClick={this.handleFilterDecreaseMinQoD}
                onFilterChanged={this.handleFilterChange}
                onFilterCreated={this.handleFilterCreated}
                onFilterEditClick={this.handleFilterEditClick}
                onFilterRemoveSeverityClick={this.handleFilterRemoveSeverity}
                onFilterResetClick={this.handleFilterResetClick}
                onFilterRemoveClick={this.handleFilterRemoveClick}
                onInteraction={onInteraction}
                onRemoveFromAssetsClick={this.handleRemoveFromAssets}
                onReportDownloadClick={this.handleOpenDownloadReportDialog}
                onSortChange={this.handleSortChange}
                onTagSuccess={this.handleChanged}
                onTargetEditClick={() =>
                  this.loadTarget().then(response => edit(response.data))
                }
                onTlsCertificateDownloadClick={
                  this.handleTlsCertificateDownload
                }
                showError={showError}
                showErrorMessage={showErrorMessage}
                showSuccessMessage={showSuccessMessage}
              />
            </React.Fragment>
=======
            <Page
              activeTab={activeTab}
              entity={entity}
              filters={filters}
              isLoading={isLoading}
              isUpdating={isUpdating}
              pageFilter={pageFilter}
              reportError={reportError}
              reportFilter={reportFilter}
              reportId={reportId}
              resetFilter={REPORT_RESET_FILTER}
              sorting={sorting}
              task={isDefined(report) ? report.task : undefined}
              onActivateTab={this.handleActivateTab}
              onAddToAssetsClick={this.handleAddToAssets}
              onError={this.handleError}
              onFilterAddLogLevelClick={this.handleFilterAddLogLevel}
              onFilterDecreaseMinQoDClick={this.handleFilterDecreaseMinQoD}
              onFilterChanged={this.handleFilterChange}
              onFilterCreated={this.handleFilterCreated}
              onFilterEditClick={this.handleFilterEditClick}
              onFilterRemoveSeverityClick={this.handleFilterRemoveSeverity}
              onFilterResetClick={this.handleFilterResetClick}
              onFilterRemoveClick={this.handleFilterRemoveClick}
              onInteraction={onInteraction}
              onRemoveFromAssetsClick={this.handleRemoveFromAssets}
              onReportDownloadClick={this.handleOpenDownloadReportDialog}
              onSortChange={this.handleSortChange}
              onTagSuccess={this.handleChanged}
              onTargetEditClick={() =>
                this.loadTarget().then(response => edit(response.data))
              }
              onTlsCertificateDownloadClick={this.handleTlsCertificateDownload}
              showError={showError}
              showErrorMessage={showErrorMessage}
              showSuccessMessage={showSuccessMessage}
            />
>>>>>>> be9440ce
          )}
        </TargetComponent>
        {showFilterDialog && (
          <FilterDialog
            filter={reportFilter}
            delta={false}
            onFilterChanged={this.handleFilterChange}
            onCloseClick={this.handleFilterDialogClose}
            createFilterType="result"
            onFilterCreated={this.handleFilterCreated}
          />
        )}
        {showDownloadReportDialog && (
          <DownloadReportDialog
            defaultReportFormatId={reportComposerDefaults.defaultReportFormatId}
            filter={reportFilter}
            includeNotes={reportComposerDefaults.includeNotes}
            includeOverrides={reportComposerDefaults.includeOverrides}
            reportFormats={reportFormats}
            showThresholdMessage={showThresholdMessage}
            storeAsDefault={storeAsDefault}
            threshold={threshold}
            onClose={this.handleCloseDownloadReportDialog}
            onSave={this.handleReportDownload}
          />
        )}
      </React.Fragment>
    );
  }
}

ReportDetails.propTypes = {
<<<<<<< HEAD
  defaultResultFilter: PropTypes.filter,
  deltaReportId: PropTypes.id,
=======
  defaultFilter: PropTypes.filter.isRequired,
>>>>>>> be9440ce
  entity: PropTypes.model,
  filter: PropTypes.filter,
  filters: PropTypes.array,
  gmp: PropTypes.gmp.isRequired,
  isLoading: PropTypes.bool,
  loadFilters: PropTypes.func.isRequired,
  loadReportComposerDefaults: PropTypes.func.isRequired,
  loadReportFormats: PropTypes.func.isRequired,
  loadSettings: PropTypes.func.isRequired,
  loadTarget: PropTypes.func.isRequired,
  location: PropTypes.object.isRequired,
  match: PropTypes.object.isRequired,
  pageFilter: PropTypes.filter,
  reload: PropTypes.func.isRequired,
  reportComposerDefaults: PropTypes.object,
  reportError: PropTypes.error,
  reportExportFileName: PropTypes.string,
  reportFilter: PropTypes.filter,
  reportFormats: PropTypes.array,
  reportId: PropTypes.id,
  resultDefaultFilter: PropTypes.filter,
  saveReportComposerDefaults: PropTypes.func.isRequired,
  showError: PropTypes.func.isRequired,
  showErrorMessage: PropTypes.func.isRequired,
  showSuccessMessage: PropTypes.func.isRequired,
  target: PropTypes.model,
  username: PropTypes.string,
  onDownload: PropTypes.func.isRequired,
  onInteraction: PropTypes.func.isRequired,
};

<<<<<<< HEAD
const mapDispatchToProps = (dispatch, {gmp}) => {
  return {
    onInteraction: () => dispatch(renewSessionTimeout(gmp)()),
    loadFilters: () => dispatch(loadFilters(gmp)(RESULTS_FILTER_FILTER)),
    loadSettings: () => dispatch(loadUserSettingDefaults(gmp)()),
    loadTarget: targetId => gmp.target.get({id: targetId}),
    loadReportFormats: () =>
      dispatch(loadReportFormats(gmp)(REPORT_FORMATS_FILTER)),
    loadReport: (id, deltaId, filter) =>
      isDefined(deltaId)
        ? dispatch(loadDeltaReport(gmp)(id, deltaId, filter))
        : dispatch(loadReportEntityWithStore(gmp)(id, filter)),
    loadReportIfNeeded: (id, deltaId, filter) =>
      isDefined(deltaId)
        ? dispatch(loadDeltaReport(gmp)(id, deltaId, filter))
        : dispatch(loadReportEntityWithStoreIfNeeded(gmp)(id, filter)),
    loadResultDefaultFilter: () =>
      dispatch(loadUserSettingsDefaultFilter(gmp)('result')),
    loadReportComposerDefaults: () =>
      dispatch(loadReportComposerDefaults(gmp)()),
    loadUserSettingDefaultFilter: () =>
      dispatch(loadUserSettingsDefaultFilter(gmp)('result')),
    saveReportComposerDefaults: reportComposerDefaults =>
      dispatch(saveReportComposerDefaults(gmp)(reportComposerDefaults)),
  };
};

const mapStateToProps = (rootState, {gmp, match}) => {
  const {id, deltaid} = match.params;
  const defaultFilterSel = getUserSettingsDefaultFilter(rootState, 'result');
  const filterSel = filterSelector(rootState);
  const reportSel = reportSelector(rootState);
  const deltaSel = deltaSelector(rootState);
  const reportFormatsSel = reportFormatsSelector(rootState);
  const userDefaultsSelector = getUserSettingsDefaults(rootState);
  const userDefaultFilterSel = getUserSettingsDefaultFilter(
    rootState,
    'result',
  );
  const username = getUsername(rootState);

  let entity;
  let entityError;

  if (isDefined(deltaid)) {
    entity = deltaSel.getEntity(id, deltaid);
    entityError = deltaSel.getError(id, deltaid);
  } else {
    entity = reportSel.getEntity(id);
    entityError = reportSel.getEntityError(id);
  }

  return {
    deltaReportId: deltaid,
    defaultReloadInterval: gmp.reloadInterval,
    defaultResultFilter: defaultFilterSel.getFilter(),
    entity,
    entityError,
    filters: filterSel.getAllEntities(RESULTS_FILTER_FILTER),
    isLoading: !isDefined(entity),
    reportExportFileName: userDefaultsSelector.getValueByName(
      'reportexportfilename',
    ),
    reportFilter: getFilter(entity),
    reportFormats: reportFormatsSel.getAllEntities(REPORT_FORMATS_FILTER),
    reportId: id,
    reportComposerDefaults: getReportComposerDefaults(rootState),
    resultDefaultFilter: userDefaultFilterSel.getFilter('result'),
    username,
  };
};

=======
>>>>>>> be9440ce
const reloadInterval = report =>
  isDefined(report) && isActive(report.report.scan_run_status)
    ? USE_DEFAULT_RELOAD_INTERVAL_ACTIVE
    : NO_RELOAD; // report doesn't change anymore. no need to reload

const load = ({
  defaultFilter,
  reportId,
  // eslint-disable-next-line no-shadow
  loadReportWithThreshold,
  reportFilter,
  updateFilter,
}) => filter => {
  if (!hasValue(filter)) {
    // use loaded filter after initial loading
    filter = reportFilter;
  }

  if (!hasValue(filter)) {
    // use filter from user setting
    filter = defaultFilter;
  }

  if (!hasValue(filter)) {
    // use fallback filter
    filter = DEFAULT_FILTER;
  }

  updateFilter(filter);
  return loadReportWithThreshold(reportId, {filter});
};

<<<<<<< HEAD
const ReportDetailsWrapper = ({reportFilter, ...props}) => (
  <FilterProvider fallbackFilter={DEFAULT_FILTER} gmpname="result">
    {({filter}) => (
      <Reload
        name="report"
        load={load({...props, defaultFilter: filter})}
        reload={load({...props, defaultFilter: filter, reportFilter})}
        reloadInterval={() => reloadInterval(props.entity)}
      >
        {({reload}) => (
          <ReportDetails
            {...props}
            defaultFilter={filter}
            reportFilter={reportFilter}
            reload={reload}
          />
        )}
      </Reload>
=======
const ReportDetailsWrapper = ({defaultFilter, reportFilter, ...props}) => (
  <Reload
    name={`report-${props.reportId}`}
    load={load({...props, defaultFilter})}
    reload={load({...props, defaultFilter, reportFilter})}
    reloadInterval={() => reloadInterval(props.entity)}
  >
    {({reload}) => (
      <ReportDetails
        {...props}
        defaultFilter={defaultFilter}
        reportFilter={reportFilter}
        reload={reload}
      />
>>>>>>> be9440ce
    )}
  </FilterProvider>
);

ReportDetailsWrapper.propTypes = {
  defaultFilter: PropTypes.filter,
  entity: PropTypes.model,
  gmp: PropTypes.gmp.isRequired,
  reportFilter: PropTypes.filter,
  reportId: PropTypes.id.isRequired,
};

const getReportPageName = id => `report-${id}`;

const mapDispatchToProps = (dispatch, {gmp, match}) => ({
  onInteraction: () => dispatch(renewSessionTimeout(gmp)()),
  loadFilters: () => dispatch(loadFilters(gmp)(RESULTS_FILTER_FILTER)),
  loadSettings: () => dispatch(loadUserSettingDefaults(gmp)()),
  loadTarget: targetId => gmp.target.get({id: targetId}),
  loadReportFormats: () =>
    dispatch(loadReportFormats(gmp)(REPORT_FORMATS_FILTER)),
  loadReportWithThreshold: (id, options) =>
    dispatch(loadReportWithThreshold(gmp)(id, options)),
  loadReportComposerDefaults: () => dispatch(loadReportComposerDefaults(gmp)()),
  loadUserSettingDefaultFilter: () =>
    dispatch(loadUserSettingsDefaultFilter(gmp)('result')),
  saveReportComposerDefaults: reportComposerDefaults =>
    dispatch(saveReportComposerDefaults(gmp)(reportComposerDefaults)),
  updateFilter: f =>
    dispatch(setPageFilter(getReportPageName(match.params.id), f)),
});

const mapStateToProps = (rootState, {match}) => {
  const {id} = match.params;
  const filterSel = filterSelector(rootState);
  const reportSel = reportSelector(rootState);
  const reportFormatsSel = reportFormatsSelector(rootState);
  const userDefaultsSelector = getUserSettingsDefaults(rootState);
  const userDefaultFilterSel = getUserSettingsDefaultFilter(
    rootState,
    'result',
  );
  const username = getUsername(rootState);

  const pSelector = getPage(rootState);
  const pageFilter = pSelector.getFilter(getReportPageName(id));

  const entity = reportSel.getEntity(id, pageFilter);
  const isLoading = reportSel.isLoadingEntity(id, pageFilter);
  const reportError = reportSel.getEntityError(id, pageFilter);
  return {
    entity,
    reportError,
    pageFilter,
    filters: filterSel.getAllEntities(RESULTS_FILTER_FILTER),
    isLoading,
    reportExportFileName: userDefaultsSelector.getValueByName(
      'reportexportfilename',
    ),
    reportFilter: getFilter(entity),
    reportFormats: reportFormatsSel.getAllEntities(REPORT_FORMATS_FILTER),
    reportId: id,
    reportComposerDefaults: getReportComposerDefaults(rootState),
    resultDefaultFilter: userDefaultFilterSel.getFilter('result'),
    username,
  };
};

export default compose(
  withGmp,
  withDialogNotification,
  withDownload,
  connect(
    mapStateToProps,
    mapDispatchToProps,
  ),
)(ReportDetailsWrapper);

// vim: set ts=2 sw=2 tw=80:<|MERGE_RESOLUTION|>--- conflicted
+++ resolved
@@ -67,7 +67,6 @@
 
 import {loadUserSettingDefaults} from 'web/store/usersettings/defaults/actions';
 import {getUserSettingsDefaults} from 'web/store/usersettings/defaults/selectors';
-import {loadUserSettingsDefaultFilter} from 'web/store/usersettings/defaultfilters/actions';
 import {getUserSettingsDefaultFilter} from 'web/store/usersettings/defaultfilters/selectors';
 
 import {
@@ -244,18 +243,8 @@
     });
     const {reportFilter} = this.props;
 
-<<<<<<< HEAD
-    this.setState(({lastFilter}) => ({
-      isUpdating: hasValue(lastFilter) && !lastFilter.equals(filter), // show update indicator if filter has changed
-      lastFilter: filter,
-    }));
-
-    this.props.reload(filter).then(() => {
-      this.setState({isUpdating: false});
-=======
     this.setState({
       isUpdating: !isDefined(reportFilter) || !reportFilter.equals(filter), // show update indicator if filter has changed
->>>>>>> be9440ce
     });
 
     this.props
@@ -294,8 +283,8 @@
   }
 
   handleFilterResetClick() {
-    if (hasValue(this.props.defaultResultFilter)) {
-      this.handleFilterChange(this.props.defaultResultFilter);
+    if (hasValue(this.props.resultDefaultFilter)) {
+      this.handleFilterChange(this.props.resultDefaultFilter);
     } else {
       this.handleFilterChange(DEFAULT_FILTER);
     }
@@ -517,6 +506,7 @@
       filters = [],
       gmp,
       isLoading,
+      isLoadingFilters,
       pageFilter,
       reportError,
       reportFormats,
@@ -552,51 +542,12 @@
           onInteraction={onInteraction}
         >
           {({edit}) => (
-<<<<<<< HEAD
-            <React.Fragment>
-              <Page
-                activeTab={activeTab}
-                entity={entity}
-                entityError={entityError}
-                filter={reportFilter}
-                filters={filters}
-                isLoading={isLoading}
-                isUpdating={isUpdating}
-                sorting={sorting}
-                task={isDefined(report) ? report.task : undefined}
-                onActivateTab={this.handleActivateTab}
-                onAddToAssetsClick={this.handleAddToAssets}
-                onError={this.handleError}
-                onFilterAddLogLevelClick={this.handleFilterAddLogLevel}
-                onFilterDecreaseMinQoDClick={this.handleFilterDecreaseMinQoD}
-                onFilterChanged={this.handleFilterChange}
-                onFilterCreated={this.handleFilterCreated}
-                onFilterEditClick={this.handleFilterEditClick}
-                onFilterRemoveSeverityClick={this.handleFilterRemoveSeverity}
-                onFilterResetClick={this.handleFilterResetClick}
-                onFilterRemoveClick={this.handleFilterRemoveClick}
-                onInteraction={onInteraction}
-                onRemoveFromAssetsClick={this.handleRemoveFromAssets}
-                onReportDownloadClick={this.handleOpenDownloadReportDialog}
-                onSortChange={this.handleSortChange}
-                onTagSuccess={this.handleChanged}
-                onTargetEditClick={() =>
-                  this.loadTarget().then(response => edit(response.data))
-                }
-                onTlsCertificateDownloadClick={
-                  this.handleTlsCertificateDownload
-                }
-                showError={showError}
-                showErrorMessage={showErrorMessage}
-                showSuccessMessage={showSuccessMessage}
-              />
-            </React.Fragment>
-=======
             <Page
               activeTab={activeTab}
               entity={entity}
               filters={filters}
               isLoading={isLoading}
+              isLoadingFilters={isLoadingFilters}
               isUpdating={isUpdating}
               pageFilter={pageFilter}
               reportError={reportError}
@@ -629,7 +580,6 @@
               showErrorMessage={showErrorMessage}
               showSuccessMessage={showSuccessMessage}
             />
->>>>>>> be9440ce
           )}
         </TargetComponent>
         {showFilterDialog && (
@@ -662,17 +612,12 @@
 }
 
 ReportDetails.propTypes = {
-<<<<<<< HEAD
-  defaultResultFilter: PropTypes.filter,
-  deltaReportId: PropTypes.id,
-=======
-  defaultFilter: PropTypes.filter.isRequired,
->>>>>>> be9440ce
   entity: PropTypes.model,
   filter: PropTypes.filter,
   filters: PropTypes.array,
   gmp: PropTypes.gmp.isRequired,
   isLoading: PropTypes.bool,
+  isLoadingFilters: PropTypes.bool,
   loadFilters: PropTypes.func.isRequired,
   loadReportComposerDefaults: PropTypes.func.isRequired,
   loadReportFormats: PropTypes.func.isRequired,
@@ -699,81 +644,6 @@
   onInteraction: PropTypes.func.isRequired,
 };
 
-<<<<<<< HEAD
-const mapDispatchToProps = (dispatch, {gmp}) => {
-  return {
-    onInteraction: () => dispatch(renewSessionTimeout(gmp)()),
-    loadFilters: () => dispatch(loadFilters(gmp)(RESULTS_FILTER_FILTER)),
-    loadSettings: () => dispatch(loadUserSettingDefaults(gmp)()),
-    loadTarget: targetId => gmp.target.get({id: targetId}),
-    loadReportFormats: () =>
-      dispatch(loadReportFormats(gmp)(REPORT_FORMATS_FILTER)),
-    loadReport: (id, deltaId, filter) =>
-      isDefined(deltaId)
-        ? dispatch(loadDeltaReport(gmp)(id, deltaId, filter))
-        : dispatch(loadReportEntityWithStore(gmp)(id, filter)),
-    loadReportIfNeeded: (id, deltaId, filter) =>
-      isDefined(deltaId)
-        ? dispatch(loadDeltaReport(gmp)(id, deltaId, filter))
-        : dispatch(loadReportEntityWithStoreIfNeeded(gmp)(id, filter)),
-    loadResultDefaultFilter: () =>
-      dispatch(loadUserSettingsDefaultFilter(gmp)('result')),
-    loadReportComposerDefaults: () =>
-      dispatch(loadReportComposerDefaults(gmp)()),
-    loadUserSettingDefaultFilter: () =>
-      dispatch(loadUserSettingsDefaultFilter(gmp)('result')),
-    saveReportComposerDefaults: reportComposerDefaults =>
-      dispatch(saveReportComposerDefaults(gmp)(reportComposerDefaults)),
-  };
-};
-
-const mapStateToProps = (rootState, {gmp, match}) => {
-  const {id, deltaid} = match.params;
-  const defaultFilterSel = getUserSettingsDefaultFilter(rootState, 'result');
-  const filterSel = filterSelector(rootState);
-  const reportSel = reportSelector(rootState);
-  const deltaSel = deltaSelector(rootState);
-  const reportFormatsSel = reportFormatsSelector(rootState);
-  const userDefaultsSelector = getUserSettingsDefaults(rootState);
-  const userDefaultFilterSel = getUserSettingsDefaultFilter(
-    rootState,
-    'result',
-  );
-  const username = getUsername(rootState);
-
-  let entity;
-  let entityError;
-
-  if (isDefined(deltaid)) {
-    entity = deltaSel.getEntity(id, deltaid);
-    entityError = deltaSel.getError(id, deltaid);
-  } else {
-    entity = reportSel.getEntity(id);
-    entityError = reportSel.getEntityError(id);
-  }
-
-  return {
-    deltaReportId: deltaid,
-    defaultReloadInterval: gmp.reloadInterval,
-    defaultResultFilter: defaultFilterSel.getFilter(),
-    entity,
-    entityError,
-    filters: filterSel.getAllEntities(RESULTS_FILTER_FILTER),
-    isLoading: !isDefined(entity),
-    reportExportFileName: userDefaultsSelector.getValueByName(
-      'reportexportfilename',
-    ),
-    reportFilter: getFilter(entity),
-    reportFormats: reportFormatsSel.getAllEntities(REPORT_FORMATS_FILTER),
-    reportId: id,
-    reportComposerDefaults: getReportComposerDefaults(rootState),
-    resultDefaultFilter: userDefaultFilterSel.getFilter('result'),
-    username,
-  };
-};
-
-=======
->>>>>>> be9440ce
 const reloadInterval = report =>
   isDefined(report) && isActive(report.report.scan_run_status)
     ? USE_DEFAULT_RELOAD_INTERVAL_ACTIVE
@@ -806,12 +676,11 @@
   return loadReportWithThreshold(reportId, {filter});
 };
 
-<<<<<<< HEAD
 const ReportDetailsWrapper = ({reportFilter, ...props}) => (
   <FilterProvider fallbackFilter={DEFAULT_FILTER} gmpname="result">
     {({filter}) => (
       <Reload
-        name="report"
+        name={`report-${props.reportId}`}
         load={load({...props, defaultFilter: filter})}
         reload={load({...props, defaultFilter: filter, reportFilter})}
         reloadInterval={() => reloadInterval(props.entity)}
@@ -825,28 +694,11 @@
           />
         )}
       </Reload>
-=======
-const ReportDetailsWrapper = ({defaultFilter, reportFilter, ...props}) => (
-  <Reload
-    name={`report-${props.reportId}`}
-    load={load({...props, defaultFilter})}
-    reload={load({...props, defaultFilter, reportFilter})}
-    reloadInterval={() => reloadInterval(props.entity)}
-  >
-    {({reload}) => (
-      <ReportDetails
-        {...props}
-        defaultFilter={defaultFilter}
-        reportFilter={reportFilter}
-        reload={reload}
-      />
->>>>>>> be9440ce
     )}
   </FilterProvider>
 );
 
 ReportDetailsWrapper.propTypes = {
-  defaultFilter: PropTypes.filter,
   entity: PropTypes.model,
   gmp: PropTypes.gmp.isRequired,
   reportFilter: PropTypes.filter,
@@ -865,8 +717,6 @@
   loadReportWithThreshold: (id, options) =>
     dispatch(loadReportWithThreshold(gmp)(id, options)),
   loadReportComposerDefaults: () => dispatch(loadReportComposerDefaults(gmp)()),
-  loadUserSettingDefaultFilter: () =>
-    dispatch(loadUserSettingsDefaultFilter(gmp)('result')),
   saveReportComposerDefaults: reportComposerDefaults =>
     dispatch(saveReportComposerDefaults(gmp)(reportComposerDefaults)),
   updateFilter: f =>
@@ -891,12 +741,19 @@
   const entity = reportSel.getEntity(id, pageFilter);
   const isLoading = reportSel.isLoadingEntity(id, pageFilter);
   const reportError = reportSel.getEntityError(id, pageFilter);
+
+  const filters = filterSel.getAllEntities(RESULTS_FILTER_FILTER);
+  const isLoadingFilters = filterSel.isLoadingAllEntities(
+    RESULTS_FILTER_FILTER,
+  );
+
   return {
     entity,
+    filters,
     reportError,
     pageFilter,
-    filters: filterSel.getAllEntities(RESULTS_FILTER_FILTER),
     isLoading,
+    isLoadingFilters,
     reportExportFileName: userDefaultsSelector.getValueByName(
       'reportexportfilename',
     ),
@@ -904,7 +761,7 @@
     reportFormats: reportFormatsSel.getAllEntities(REPORT_FORMATS_FILTER),
     reportId: id,
     reportComposerDefaults: getReportComposerDefaults(rootState),
-    resultDefaultFilter: userDefaultFilterSel.getFilter('result'),
+    resultDefaultFilter: userDefaultFilterSel.getFilter(),
     username,
   };
 };
