/* Copyright (C) 2019 Greenbone Networks GmbH
 *
 * SPDX-License-Identifier: GPL-2.0-or-later
 *
 * This program is free software; you can redistribute it and/or
 * modify it under the terms of the GNU General Public License
 * as published by the Free Software Foundation; either version 2
 * of the License, or (at your option) any later version.
 *
 * This program is distributed in the hope that it will be useful,
 * but WITHOUT ANY WARRANTY; without even the implied warranty of
 * MERCHANTABILITY or FITNESS FOR A PARTICULAR PURPOSE.  See the
 * GNU General Public License for more details.
 *
 * You should have received a copy of the GNU General Public License
 * along with this program; if not, write to the Free Software
 * Foundation, Inc., 51 Franklin St, Fifth Floor, Boston, MA 02110-1301 USA.
 */
import React from 'react';

import {setLocale} from 'gmp/locale/lang';

import Capabilities from 'gmp/capabilities/capabilities';
import CollectionCounts from 'gmp/collection/collectioncounts';

import Filter from 'gmp/models/filter';
import Policy from 'gmp/models/policy';
import {OPENVAS_SCAN_CONFIG_TYPE} from 'gmp/models/scanconfig';

import {setUsername} from 'web/store/usersettings/actions';

import {entitiesActions} from 'web/store/entities/audits';
import {rendererWith, fireEvent} from 'web/utils/testing';

import PoliciesPage, {ToolBarIcons} from '../listpage';

<<<<<<< HEAD
const policy = Policy.fromElement({
=======
setLocale('en');

const policy = new Policy({
>>>>>>> e2f4af9f
  _id: '12345',
  name: 'foo',
  comment: 'bar',
  creation_time: '2019-07-16T06:31:29Z',
  modification_time: '2019-07-16T06:44:55Z',
  owner: {name: 'admin'},
  writable: '1',
  in_use: '0',
  usage_type: 'policy',
  permissions: {permission: [{name: 'everything'}]},
  scanner: {name: 'scanner', type: '42'},
  type: OPENVAS_SCAN_CONFIG_TYPE,
  tasks: {
    task: [{id: '1234', name: 'audit1'}, {id: '5678', name: 'audit2'}],
  },
});

const caps = new Capabilities(['everything']);
const wrongCaps = new Capabilities(['get_config']);

const reloadInterval = 1;
const manualUrl = 'test/';

const currentSettings = jest.fn().mockResolvedValue({foo: 'bar'});

const getSetting = jest.fn().mockResolvedValue({set: 'ting'});

const getFilters = jest.fn().mockResolvedValue({
  data: [],
  meta: {
    filter: Filter.fromString(),
    counts: new CollectionCounts(),
  },
});

const getPolicies = jest.fn().mockResolvedValue({
  data: [policy],
  meta: {
    filter: Filter.fromString(),
    counts: new CollectionCounts(),
  },
});

describe('PoliciesPage tests', () => {
  test('should render full PoliciesPage', () => {
    const gmp = {
      policies: {
        get: getPolicies,
      },
      filters: {
        get: getFilters,
      },
      reloadInterval,
      settings: {manualUrl},
      user: {currentSettings, getSetting},
    };

    const {render, store} = rendererWith({
      gmp,
      capabilities: true,
      store: true,
      router: true,
    });

    store.dispatch(setUsername('admin'));

    const counts = new CollectionCounts({
      first: 1,
      all: 1,
      filtered: 1,
      length: 1,
      rows: 10,
    });
    const filter = Filter.fromString('first=1 rows=10');
    const loadedFilter = Filter.fromString('first=1 rows=10');
    store.dispatch(
      entitiesActions.success([policy], filter, loadedFilter, counts),
    );

    const {baseElement} = render(<PoliciesPage />);

    expect(baseElement).toMatchSnapshot();
  });
});

describe('PoliciesPage ToolBarIcons test', () => {
  test('should render', () => {
    const handlePolicyCreateClick = jest.fn();
    const handlePolicyImportClick = jest.fn();

    const gmp = {settings: {manualUrl}};

    const {render} = rendererWith({
      gmp,
      capabilities: caps,
      router: true,
    });

    const {element, getAllByTestId} = render(
      <ToolBarIcons
        onPolicyCreateClick={handlePolicyCreateClick}
        onPolicyImportClick={handlePolicyImportClick}
      />,
    );
    expect(element).toMatchSnapshot();

    const icons = getAllByTestId('svg-icon');
    const links = element.querySelectorAll('a');

    expect(icons[0]).toHaveAttribute('title', 'Help: Policies');
    expect(links[0]).toHaveAttribute(
      'href',
      'test/en/compliance-and-special-scans.html#configuring-and-managing-policies',
    );
  });

  test('should call click handlers', () => {
    const handlePolicyCreateClick = jest.fn();
    const handlePolicyImportClick = jest.fn();

    const gmp = {settings: {manualUrl}};

    const {render} = rendererWith({
      gmp,
      capabilities: caps,
      router: true,
    });

    const {getAllByTestId} = render(
      <ToolBarIcons
        onPolicyCreateClick={handlePolicyCreateClick}
        onPolicyImportClick={handlePolicyImportClick}
      />,
    );

    const icons = getAllByTestId('svg-icon');

    fireEvent.click(icons[1]);
    expect(handlePolicyCreateClick).toHaveBeenCalled();
    expect(icons[1]).toHaveAttribute('title', 'New Policy');

    fireEvent.click(icons[2]);
    expect(handlePolicyImportClick).toHaveBeenCalled();
    expect(icons[2]).toHaveAttribute('title', 'Import Policy');
  });

  test('should not show icons if user does not have the right permissions', () => {
    const handlePolicyCreateClick = jest.fn();
    const handlePolicyImportClick = jest.fn();

    const gmp = {settings: {manualUrl}};

    const {render} = rendererWith({
      gmp,
      capabilities: wrongCaps,
      router: true,
    });

    const {queryAllByTestId} = render(
      <ToolBarIcons
        onPolicyCreateClick={handlePolicyCreateClick}
        onPolicyImportClick={handlePolicyImportClick}
      />,
    );

    const icons = queryAllByTestId('svg-icon');
    expect(icons.length).toBe(1);
    expect(icons[0]).toHaveAttribute('title', 'Help: Policies');
  });
});<|MERGE_RESOLUTION|>--- conflicted
+++ resolved
@@ -34,13 +34,9 @@
 
 import PoliciesPage, {ToolBarIcons} from '../listpage';
 
-<<<<<<< HEAD
+setLocale('en');
+
 const policy = Policy.fromElement({
-=======
-setLocale('en');
-
-const policy = new Policy({
->>>>>>> e2f4af9f
   _id: '12345',
   name: 'foo',
   comment: 'bar',
