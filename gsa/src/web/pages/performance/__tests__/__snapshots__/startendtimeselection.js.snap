--- conflicted
+++ resolved
@@ -49,11 +49,7 @@
   margin-top: 5px;
 }
 
-<<<<<<< HEAD
-.c10 {
-=======
 .c9 {
->>>>>>> fe66448a
   display: -webkit-box;
   display: -webkit-flex;
   display: -ms-flexbox;
@@ -106,32 +102,17 @@
 }
 
 .c7 {
-<<<<<<< HEAD
-  cursor: pointer;
-}
-
-.c8 {
-=======
->>>>>>> fe66448a
   height: 16px;
   width: 16px;
   line-height: 16px;
 }
 
-<<<<<<< HEAD
-.c8 * {
-=======
 .c7 * {
->>>>>>> fe66448a
   height: inherit;
   width: inherit;
 }
 
-<<<<<<< HEAD
-.c16 {
-=======
 .c15 {
->>>>>>> fe66448a
   display: inline-block;
   padding: 0 15px;
   color: #393637;
@@ -151,21 +132,12 @@
   z-index: 1;
 }
 
-<<<<<<< HEAD
-.c16:focus,
-.c16:hover {
-  border: 1px solid #393637;
-}
-
-.c16:hover {
-=======
 .c15:focus,
 .c15:hover {
   border: 1px solid #393637;
 }
 
 .c15:hover {
->>>>>>> fe66448a
   -webkit-text-decoration: none;
   text-decoration: none;
   background: #66c430;
@@ -173,32 +145,20 @@
   color: #fff;
 }
 
-<<<<<<< HEAD
-.c16[disabled] {
-=======
 .c15[disabled] {
->>>>>>> fe66448a
   cursor: not-allowed;
   opacity: 0.65;
   box-shadow: none;
 }
 
-<<<<<<< HEAD
-.c16 img {
-=======
 .c15 img {
->>>>>>> fe66448a
   height: 32px;
   width: 32px;
   margin-top: 5px 10px 5px -10px;
   vertical-align: middle;
 }
 
-<<<<<<< HEAD
-.c16:link {
-=======
 .c15:link {
->>>>>>> fe66448a
   -webkit-text-decoration: none;
   text-decoration: none;
   color: #393637;
@@ -270,11 +230,7 @@
   padding-right: 10px;
 }
 
-<<<<<<< HEAD
-.c15 {
-=======
 .c14 {
->>>>>>> fe66448a
   display: -webkit-box;
   display: -webkit-flex;
   display: -ms-flexbox;
@@ -319,11 +275,7 @@
   margin-right: 22px;
 }
 
-<<<<<<< HEAD
-.c13 {
-=======
 .c12 {
->>>>>>> fe66448a
   background-color: #c8d3d9;
   color: #787878;
   border-left: 1px solid #393637;
@@ -349,33 +301,21 @@
   top: 0;
 }
 
-<<<<<<< HEAD
-.c13:hover {
-=======
 .c12:hover {
->>>>>>> fe66448a
   background-color: #66c430;
   color: #fff;
   -webkit-text-decoration: none;
   text-decoration: none;
 }
 
-<<<<<<< HEAD
-.c13:active {
-=======
 .c12:active {
->>>>>>> fe66448a
   background-color: #fff;
   color: #519032;
   -webkit-text-decoration: none;
   text-decoration: none;
 }
 
-<<<<<<< HEAD
-.c14 {
-=======
 .c13 {
->>>>>>> fe66448a
   background-color: #c8d3d9;
   color: #787878;
   border-left: 1px solid #393637;
@@ -401,37 +341,25 @@
   bottom: 0;
 }
 
-<<<<<<< HEAD
-.c14:hover {
-=======
 .c13:hover {
->>>>>>> fe66448a
   background-color: #66c430;
   color: #fff;
   -webkit-text-decoration: none;
   text-decoration: none;
 }
 
-<<<<<<< HEAD
-.c14:active {
-=======
 .c13:active {
->>>>>>> fe66448a
   background-color: #fff;
   color: #519032;
   -webkit-text-decoration: none;
   text-decoration: none;
 }
 
-<<<<<<< HEAD
-.c9 {
-=======
 .c8 {
->>>>>>> fe66448a
   margin-left: 5px;
 }
 
-.c9:hover {
+.c8:hover {
   cursor: pointer;
 }
 
@@ -442,12 +370,6 @@
   display: flex;
   margin-right: 5px;
   width: auto;
-}
-
-@media print {
-  .c7 {
-    display: none;
-  }
 }
 
 <div
@@ -503,11 +425,7 @@
               >
                 01/01/2019
                 <span
-<<<<<<< HEAD
-                  class="c7 c8 c9"
-=======
                   class="c7 c8"
->>>>>>> fe66448a
                   data-testid="svg-icon"
                 >
                   <svg>
@@ -521,11 +439,7 @@
             class="c4"
           >
             <div
-<<<<<<< HEAD
-              class="c10"
-=======
               class="c9"
->>>>>>> fe66448a
               margin="20px"
             >
               <span
@@ -542,21 +456,13 @@
                   value="13"
                 />
                 <span
-<<<<<<< HEAD
+                  class="c12"
+                  data-testid="spinner-up"
+                >
+                  ▲
+                </span>
+                <span
                   class="c13"
-=======
-                  class="c12"
->>>>>>> fe66448a
-                  data-testid="spinner-up"
-                >
-                  ▲
-                </span>
-                <span
-<<<<<<< HEAD
-                  class="c14"
-=======
-                  class="c13"
->>>>>>> fe66448a
                   data-testid="spinner-down"
                 >
                   ▼
@@ -578,21 +484,13 @@
                   value="0"
                 />
                 <span
-<<<<<<< HEAD
+                  class="c12"
+                  data-testid="spinner-up"
+                >
+                  ▲
+                </span>
+                <span
                   class="c13"
-=======
-                  class="c12"
->>>>>>> fe66448a
-                  data-testid="spinner-up"
-                >
-                  ▲
-                </span>
-                <span
-<<<<<<< HEAD
-                  class="c14"
-=======
-                  class="c13"
->>>>>>> fe66448a
                   data-testid="spinner-down"
                 >
                   ▼
@@ -639,11 +537,7 @@
               >
                 01/01/2019
                 <span
-<<<<<<< HEAD
-                  class="c7 c8 c9"
-=======
                   class="c7 c8"
->>>>>>> fe66448a
                   data-testid="svg-icon"
                 >
                   <svg>
@@ -657,11 +551,7 @@
             class="c4"
           >
             <div
-<<<<<<< HEAD
-              class="c10"
-=======
               class="c9"
->>>>>>> fe66448a
               margin="20px"
             >
               <span
@@ -678,21 +568,13 @@
                   value="14"
                 />
                 <span
-<<<<<<< HEAD
+                  class="c12"
+                  data-testid="spinner-up"
+                >
+                  ▲
+                </span>
+                <span
                   class="c13"
-=======
-                  class="c12"
->>>>>>> fe66448a
-                  data-testid="spinner-up"
-                >
-                  ▲
-                </span>
-                <span
-<<<<<<< HEAD
-                  class="c14"
-=======
-                  class="c13"
->>>>>>> fe66448a
                   data-testid="spinner-down"
                 >
                   ▼
@@ -714,21 +596,13 @@
                   value="0"
                 />
                 <span
-<<<<<<< HEAD
+                  class="c12"
+                  data-testid="spinner-up"
+                >
+                  ▲
+                </span>
+                <span
                   class="c13"
-=======
-                  class="c12"
->>>>>>> fe66448a
-                  data-testid="spinner-up"
-                >
-                  ▲
-                </span>
-                <span
-<<<<<<< HEAD
-                  class="c14"
-=======
-                  class="c13"
->>>>>>> fe66448a
                   data-testid="spinner-down"
                 >
                   ▼
@@ -746,20 +620,12 @@
     class="c1"
   >
     <div
-<<<<<<< HEAD
-      class="c15"
-=======
       class="c14"
->>>>>>> fe66448a
       data-testid="formgroup-content"
       offset="4"
     >
       <button
-<<<<<<< HEAD
-        class="c16 c17"
-=======
         class="c15 c16"
->>>>>>> fe66448a
         data-testid="update-button"
       >
         Update
