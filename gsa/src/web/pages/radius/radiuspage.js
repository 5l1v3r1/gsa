/* Copyright (C) 2017-2019 Greenbone Networks GmbH
 *
 * SPDX-License-Identifier: GPL-2.0-or-later
 *
 * This program is free software; you can redistribute it and/or
 * modify it under the terms of the GNU General Public License
 * as published by the Free Software Foundation; either version 2
 * of the License, or (at your option) any later version.
 *
 * This program is distributed in the hope that it will be useful,
 * but WITHOUT ANY WARRANTY; without even the implied warranty of
 * MERCHANTABILITY or FITNESS FOR A PARTICULAR PURPOSE.  See the
 * GNU General Public License for more details.
 *
 * You should have received a copy of the GNU General Public License
 * along with this program; if not, write to the Free Software
 * Foundation, Inc., 51 Franklin St, Fifth Floor, Boston, MA 02110-1301 USA.
 */
import React from 'react';

import {connect} from 'react-redux';

import _ from 'gmp/locale';

import {isDefined} from 'gmp/utils/identity';

import EditIcon from 'web/components/icon/editicon';
import ManualIcon from 'web/components/icon/manualicon';
import RadiusIcon from 'web/components/icon/radiusicon';

import IconDivider from 'web/components/layout/icondivider';
import Layout from 'web/components/layout/layout';

import Section from 'web/components/section/section';

import Loading from 'web/components/loading/loading';

import Table from 'web/components/table/simpletable';
import TableBody from 'web/components/table/body';
import TableData from 'web/components/table/data';
import TableRow from 'web/components/table/row';

import {Col} from 'web/entity/page';

import PropTypes from 'web/utils/proptypes';
import withGmp from 'web/utils/withGmp';
import compose from 'web/utils/compose';
import {renderYesNo} from 'web/utils/render';
import {renewSessionTimeout} from 'web/store/usersettings/actions';

import RadiusDialog from './dialog';

const ToolBarIcons = ({onOpenDialogClick}) => (
  <IconDivider>
    <ManualIcon
      page="gui_administration"
      anchor="radius"
      size="small"
      title={_('Help: RADIUS Authentication')}
    />
    <EditIcon onClick={onOpenDialogClick} />
  </IconDivider>
);

ToolBarIcons.propTypes = {
  onOpenDialogClick: PropTypes.func,
};

class RadiusAuthentication extends React.Component {
  constructor(...args) {
    super(...args);

    this.state = {
      hasRadiusSupport: true,
      loading: true,
      initial: true,
      dialogVisible: false,
    };

    this.handleSaveSettings = this.handleSaveSettings.bind(this);
    this.closeDialog = this.closeDialog.bind(this);
    this.openDialog = this.openDialog.bind(this);
  }

  componentDidMount() {
    this.loadRadiusAuthSettings();
  }

  loadRadiusAuthSettings() {
    const {gmp} = this.props;
    const authData = gmp.user.currentAuthSettings().then(response => {
      const {data: settings} = response;
      // radius support is enabled in gvm-libs
      const hasRadiusSupport = settings.has('method:radius_connect');
      const {enabled, radiushost, radiuskey} = settings.get(
        'method:radius_connect',
      );
      this.setState({
        hasRadiusSupport,
        enabled,
        radiushost,
        radiuskey,
        loading: false,
        initial: false,
      });
    });
    return authData;
  }

  handleInteraction() {
    const {onInteraction} = this.props;
    if (isDefined(onInteraction)) {
      onInteraction();
    }
  }

  handleSaveSettings({enable, radiushost, radiuskey}) {
    const {gmp} = this.props;

    this.handleInteraction();

<<<<<<< HEAD
    return gmp.auth.saveRadius(data).then(() => {
      this.getRadiusAuth();
      this.setState({dialogVisible: false});
    });
=======
    return gmp.auth
      .saveRadius({
        enable,
        radiushost,
        radiuskey,
      })
      .then(() => {
        this.loadRadiusAuthSettings();
        this.setState({dialogVisible: false});
      });
>>>>>>> d945151f
  }

  openDialog() {
    this.setState({dialogVisible: true});
  }

  closeDialog() {
    this.setState({dialogVisible: false});
  }

  render() {
    const {loading} = this.state;
    if (loading) {
      return <Loading />;
    }

    const {
      hasRadiusSupport,
      dialogVisible,
      enabled,
      radiushost,
      radiuskey,
    } = this.state;

    return (
      <React.Fragment>
        <Layout flex="column">
          {hasRadiusSupport && (
            <ToolBarIcons onOpenDialogClick={this.openDialog} />
          )}
          <Section
            img={<RadiusIcon size="large" />}
            title={_('RADIUS Authentication')}
          />
          {hasRadiusSupport ? (
            <Table>
              <colgroup>
                <Col width="10%" />
                <Col width="90%" />
              </colgroup>
              <TableBody>
                <TableRow>
                  <TableData>{_('Enabled')}</TableData>
                  <TableData>{renderYesNo(enabled)}</TableData>
                </TableRow>
                <TableRow>
                  <TableData>{_('RADIUS Host')}</TableData>
                  <TableData>{radiushost}</TableData>
                </TableRow>
                <TableRow>
                  <TableData>{_('Secret Key')}</TableData>
                  <TableData>********</TableData>
                </TableRow>
              </TableBody>
            </Table>
          ) : (
            <p>{_('Support for Radius is not available.')}</p>
          )}
        </Layout>
        {dialogVisible && (
          <RadiusDialog
            enable={enabled}
            radiushost={radiushost}
            radiuskey={radiuskey}
            onClose={this.closeDialog}
            onSave={this.handleSaveSettings}
          />
        )}
      </React.Fragment>
    );
  }
}

RadiusAuthentication.propTypes = {
  gmp: PropTypes.gmp.isRequired,
  onInteraction: PropTypes.func.isRequired,
};

const mapDispatchToProps = (dispatch, {gmp}) => ({
  onInteraction: () => dispatch(renewSessionTimeout(gmp)()),
});

export default compose(
  withGmp,
  connect(
    undefined,
    mapDispatchToProps,
  ),
)(RadiusAuthentication);

// vim: set ts=2 sw=2 tw=80:<|MERGE_RESOLUTION|>--- conflicted
+++ resolved
@@ -119,12 +119,6 @@
 
     this.handleInteraction();
 
-<<<<<<< HEAD
-    return gmp.auth.saveRadius(data).then(() => {
-      this.getRadiusAuth();
-      this.setState({dialogVisible: false});
-    });
-=======
     return gmp.auth
       .saveRadius({
         enable,
@@ -135,7 +129,6 @@
         this.loadRadiusAuthSettings();
         this.setState({dialogVisible: false});
       });
->>>>>>> d945151f
   }
 
   openDialog() {
