/* Copyright (C) 2017-2019 Greenbone Networks GmbH
 *
 * SPDX-License-Identifier: GPL-2.0-or-later
 *
 * This program is free software; you can redistribute it and/or
 * modify it under the terms of the GNU General Public License
 * as published by the Free Software Foundation; either version 2
 * of the License, or (at your option) any later version.
 *
 * This program is distributed in the hope that it will be useful,
 * but WITHOUT ANY WARRANTY; without even the implied warranty of
 * MERCHANTABILITY or FITNESS FOR A PARTICULAR PURPOSE.  See the
 * GNU General Public License for more details.
 *
 * You should have received a copy of the GNU General Public License
 * along with this program; if not, write to the Free Software
 * Foundation, Inc., 51 Franklin St, Fifth Floor, Boston, MA 02110-1301 USA.
 */
import React from 'react';

import _ from 'gmp/locale';

import {isDefined} from 'gmp/utils/identity';

import PropTypes from 'web/utils/proptypes';

import HorizontalSep from 'web/components/layout/horizontalsep';
import Layout from 'web/components/layout/layout';

import DetailsLink from 'web/components/link/detailslink';

import InfoTable from 'web/components/table/infotable';
import TableBody from 'web/components/table/body';
import TableData from 'web/components/table/data';
import TableRow from 'web/components/table/row';

import {Col} from 'web/entity/page';

import HorizontalSep from 'web/components/layout/horizontalsep';

const FilterDetails = ({entity}) => {
  const {comment, filter_type, alerts = []} = entity;
  return (
    <Layout grow flex="column">
      <InfoTable>
        <colgroup>
          <Col width="10%" />
          <Col width="90%" />
        </colgroup>
        <TableBody>
          {isDefined(comment) && (
            <TableRow>
              <TableData>{_('Comment')}</TableData>
              <TableData>{comment}</TableData>
            </TableRow>
          )}

          <TableRow>
            <TableData>{_('Term')}</TableData>
            <TableData>{entity.toFilterString()}</TableData>
          </TableRow>

          <TableRow>
            <TableData>{_('Type')}</TableData>
            <TableData>{filter_type}</TableData>
          </TableRow>

          {alerts.length > 0 && (
            <TableRow>
              <TableData>{_('Alerts using this Filter')}</TableData>
              <TableData>
<<<<<<< HEAD
                <Divider wrap>
                  {alerts.map((alert, index) => (
                    <DetailsLink key={alert.id} id={alert.id} type="alert">
                      {index > 0 && <HorizontalSep />}
                      {alert.name}
                    </DetailsLink>
=======
                <HorizontalSep wrap>
                  {alerts.map(alert => (
                    <span key={alert.id}>
                      <DetailsLink id={alert.id} type="alert">
                        {alert.name}
                      </DetailsLink>
                    </span>
>>>>>>> 1f84f7b9
                  ))}
                </HorizontalSep>
              </TableData>
            </TableRow>
          )}
        </TableBody>
      </InfoTable>
    </Layout>
  );
};

FilterDetails.propTypes = {
  entity: PropTypes.model.isRequired,
};

export default FilterDetails;

// vim: set ts=2 sw=2 tw=80:<|MERGE_RESOLUTION|>--- conflicted
+++ resolved
@@ -36,8 +36,6 @@
 
 import {Col} from 'web/entity/page';
 
-import HorizontalSep from 'web/components/layout/horizontalsep';
-
 const FilterDetails = ({entity}) => {
   const {comment, filter_type, alerts = []} = entity;
   return (
@@ -69,14 +67,6 @@
             <TableRow>
               <TableData>{_('Alerts using this Filter')}</TableData>
               <TableData>
-<<<<<<< HEAD
-                <Divider wrap>
-                  {alerts.map((alert, index) => (
-                    <DetailsLink key={alert.id} id={alert.id} type="alert">
-                      {index > 0 && <HorizontalSep />}
-                      {alert.name}
-                    </DetailsLink>
-=======
                 <HorizontalSep wrap>
                   {alerts.map(alert => (
                     <span key={alert.id}>
@@ -84,7 +74,6 @@
                         {alert.name}
                       </DetailsLink>
                     </span>
->>>>>>> 1f84f7b9
                   ))}
                 </HorizontalSep>
               </TableData>
