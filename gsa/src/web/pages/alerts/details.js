--- conflicted
+++ resolved
@@ -47,7 +47,6 @@
 import Condition from './condition';
 import Event from './event';
 import Method from './method';
-import HorizontalSep from 'web/components/layout/horizontalsep';
 
 const AlertDetails = ({capabilities, entity, links = true}) => {
   const {comment, condition, event, method, tasks = [], filter} = entity;
@@ -150,16 +149,10 @@
             <TableRow>
               <TableData>{_('Task using this Alert')}</TableData>
               <TableData>
-<<<<<<< HEAD
-                <Divider wrap>
-                  {tasks.map((task, index) => (
-=======
                 <HorizontalSep wrap>
                   {tasks.map(task => (
->>>>>>> 1f84f7b9
                     <span key={task.id}>
                       <DetailsLink id={task.id} type="task">
-                        {index > 0 && <HorizontalSep />}
                         {task.name}
                       </DetailsLink>
                     </span>
