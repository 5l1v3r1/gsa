--- conflicted
+++ resolved
@@ -1,8 +1,4 @@
-<<<<<<< HEAD
-/* Copyright (C) 2016 - 2018 Greenbone Networks GmbH
-=======
 /* Copyright (C) 2016-2019 Greenbone Networks GmbH
->>>>>>> ebe7ce50
  *
  * SPDX-License-Identifier: GPL-2.0-or-later
  *
