/* Copyright (C) 2019-2020 Greenbone Networks GmbH
 *
 * SPDX-License-Identifier: AGPL-3.0-or-later
 *
 * This program is free software; you can redistribute it and/or
 * modify it under the terms of the GNU Affero General Public License
 * as published by the Free Software Foundation, either version 3
 * of the License, or (at your option) any later version.
 *
 * This program is distributed in the hope that it will be useful,
 * but WITHOUT ANY WARRANTY; without even the implied warranty of
 * MERCHANTABILITY or FITNESS FOR A PARTICULAR PURPOSE.  See the
 * GNU Affero General Public License for more details.
 *
 * You should have received a copy of the GNU Affero General Public License
 * along with this program. If not, see <http://www.gnu.org/licenses/>.
 */
/* eslint-disable no-console */
import React from 'react';

import Capabilities from 'gmp/capabilities/capabilities';
import {setLocale} from 'gmp/locale/lang';

import Audit, {AUDIT_STATUS} from 'gmp/models/audit';
import {GMP_SCANNER_TYPE} from 'gmp/models/scanner';

import {setTimezone, setUsername} from 'web/store/usersettings/actions';

import {rendererWith, fireEvent} from 'web/utils/testing';

import Row from '../row';

setLocale('en');

const gmp = {settings: {}};
const caps = new Capabilities(['everything']);

const lastReport = {
  report: {
    _id: '1234',
    timestamp: '2019-07-10T12:51:27Z',
    compliance_count: {yes: 4, no: 3, incomplete: 1},
  },
};

const currentReport = {
  report: {
    _id: '5678',
    timestamp: '2019-07-10T12:51:27Z',
  },
};

describe('Audit Row tests', () => {
  // deactivate console.error for tests
  // to make it possible to test a row without a table
  const consoleError = console.error;
  console.error = () => {};

  test('should render', () => {
    const audit = Audit.fromElement({
      _id: '314',
      owner: {name: 'username'},
      name: 'foo',
      comment: 'bar',
      status: AUDIT_STATUS.done,
      alterable: '0',
      last_report: lastReport,
      permissions: {permission: [{name: 'everything'}]},
      target: {_id: '5678', name: 'target'},
      usage_type: 'audit',
    });

    const handleAuditClone = jest.fn();
    const handleAuditDelete = jest.fn();
    const handleAuditDownload = jest.fn();
    const handleAuditEdit = jest.fn();
    const handleAuditResume = jest.fn();
    const handleAuditStart = jest.fn();
    const handleAuditStop = jest.fn();
    const handleReportDownload = jest.fn();
    const handleToggleDetailsClick = jest.fn();

    const {render, store} = rendererWith({
      gmp,
      capabilities: caps,
      store: true,
      router: true,
    });

    store.dispatch(setTimezone('CET'));
    store.dispatch(setUsername('username'));

    const {baseElement, getAllByTestId} = render(
      <Row
        entity={audit}
        links={true}
        gcrFormatDefined={true}
        onAuditCloneClick={handleAuditClone}
        onAuditDeleteClick={handleAuditDelete}
        onAuditDownloadClick={handleAuditDownload}
        onAuditEditClick={handleAuditEdit}
        onAuditResumeClick={handleAuditResume}
        onAuditStartClick={handleAuditStart}
        onAuditStopClick={handleAuditStop}
        onReportDownloadClick={handleReportDownload}
        onToggleDetailsClick={handleToggleDetailsClick}
      />,
    );

    expect(baseElement).toMatchSnapshot();

    // Name
    expect(baseElement).toHaveTextContent('foo');
    expect(baseElement).toHaveTextContent('(bar)');

    // Status
    const bars = getAllByTestId('progressbar-box');

    expect(bars[0]).toHaveAttribute('title', AUDIT_STATUS.done);
    expect(bars[0]).toHaveTextContent(AUDIT_STATUS.done);

    const detailsLinks = getAllByTestId('details-link');

    expect(detailsLinks[0]).toHaveTextContent('Done');
    expect(detailsLinks[0]).toHaveAttribute('href', '/report/1234');

    // Report
    expect(detailsLinks[1]).toHaveTextContent('Wed, Jul 10, 2019 2:51 PM CEST');
    expect(detailsLinks[1]).toHaveAttribute('href', '/report/1234');

    // Compliance Status
    expect(bars[1]).toHaveAttribute('title', '50%');
    expect(bars[1]).toHaveTextContent('50%');

    // Actions
    const icons = getAllByTestId('svg-icon');

    expect(icons[0]).toHaveAttribute('title', 'Start');
    expect(icons[1]).toHaveAttribute('title', 'Audit is not stopped');
    expect(icons[2]).toHaveAttribute('title', 'Move Audit to trashcan');
    expect(icons[3]).toHaveAttribute('title', 'Edit Audit');
    expect(icons[4]).toHaveAttribute('title', 'Clone Audit');
    expect(icons[5]).toHaveAttribute('title', 'Export Audit');
    expect(icons[6]).toHaveAttribute(
      'title',
      'Download Greenbone Compliance Report',
    );
  });

  test('should render icons', () => {
    const audit = Audit.fromElement({
      _id: '314',
      owner: {name: 'username'},
      name: 'foo',
      comment: 'bar',
      status: AUDIT_STATUS.new,
      alterable: '1',
      last_report: lastReport,
      permissions: {permission: [{name: 'everything'}]},
      target: {_id: 'id', name: 'target'},
      scanner: {_id: 'id', name: 'scanner', type: GMP_SCANNER_TYPE},
<<<<<<< HEAD
      observers: 'user',
      usage_type: 'audit',
=======
      observers: {
        __text: 'anon nymous',
        role: [{name: 'lorem'}],
        group: [{name: 'ipsum'}, {name: 'dolor'}],
      },
>>>>>>> 70b78080
    });

    const handleAuditClone = jest.fn();
    const handleAuditDelete = jest.fn();
    const handleAuditDownload = jest.fn();
    const handleAuditEdit = jest.fn();
    const handleAuditResume = jest.fn();
    const handleAuditStart = jest.fn();
    const handleAuditStop = jest.fn();
    const handleReportDownload = jest.fn();
    const handleToggleDetailsClick = jest.fn();

    const {render, store} = rendererWith({
      gmp,
      capabilities: caps,
      store: true,
      router: true,
    });

    store.dispatch(setTimezone('CET'));
    store.dispatch(setUsername('username'));

    const {getAllByTestId} = render(
      <Row
        entity={audit}
        links={true}
        gcrFormatDefined={true}
        onAuditCloneClick={handleAuditClone}
        onAuditDeleteClick={handleAuditDelete}
        onAuditDownloadClick={handleAuditDownload}
        onAuditEditClick={handleAuditEdit}
        onAuditResumeClick={handleAuditResume}
        onAuditStartClick={handleAuditStart}
        onAuditStopClick={handleAuditStop}
        onReportDownloadClick={handleReportDownload}
        onToggleDetailsClick={handleToggleDetailsClick}
      />,
    );

    const icons = getAllByTestId('svg-icon');

    expect(icons[0]).toHaveAttribute('title', 'Audit is alterable');
    expect(icons[1]).toHaveAttribute(
      'title',
      'Audit is configured to run on sensor scanner',
    );
    expect(icons[2]).toHaveAttribute(
      'title',
      'Audit made visible for:\nUsers anon, nymous\nRoles lorem\nGroups ipsum, dolor',
    );
  });

  test('should call click handlers for new audit', () => {
    const audit = Audit.fromElement({
      _id: '314',
      owner: {name: 'username'},
      name: 'foo',
      comment: 'bar',
      status: AUDIT_STATUS.new,
      alterable: '0',
      permissions: {permission: [{name: 'everything'}]},
      target: {_id: 'id', name: 'target'},
      usage_type: 'audit',
    });

    const handleAuditClone = jest.fn();
    const handleAuditDelete = jest.fn();
    const handleAuditDownload = jest.fn();
    const handleAuditEdit = jest.fn();
    const handleAuditResume = jest.fn();
    const handleAuditStart = jest.fn();
    const handleAuditStop = jest.fn();
    const handleReportDownload = jest.fn();
    const handleToggleDetailsClick = jest.fn();

    const {render, store} = rendererWith({
      gmp,
      capabilities: caps,
      store: true,
      router: true,
    });

    store.dispatch(setTimezone('CET'));
    store.dispatch(setUsername('username'));

    const {baseElement, getAllByTestId, queryAllByTestId} = render(
      <Row
        entity={audit}
        links={true}
        gcrFormatDefined={true}
        onAuditCloneClick={handleAuditClone}
        onAuditDeleteClick={handleAuditDelete}
        onAuditDownloadClick={handleAuditDownload}
        onAuditEditClick={handleAuditEdit}
        onAuditResumeClick={handleAuditResume}
        onAuditStartClick={handleAuditStart}
        onAuditStopClick={handleAuditStop}
        onReportDownloadClick={handleReportDownload}
        onToggleDetailsClick={handleToggleDetailsClick}
      />,
    );

    // Name
    const spans = baseElement.querySelectorAll('span');
    fireEvent.click(spans[0]);
    expect(handleToggleDetailsClick).toHaveBeenCalledWith(undefined, '314');

    // Status
    const bars = getAllByTestId('progressbar-box');

    expect(bars[0]).toHaveAttribute('title', AUDIT_STATUS.new);
    expect(bars[0]).toHaveTextContent(AUDIT_STATUS.new);

    const detailsLinks = queryAllByTestId('details-link');
    expect(detailsLinks.length).toBe(0);
    // because there are no reports yet

    // Compliance Satus
    expect(bars.length).toBe(1);
    // because there is no compliance status bar yet

    // Actions
    const icons = getAllByTestId('svg-icon');

    fireEvent.click(icons[0]);
    expect(handleAuditStart).toHaveBeenCalledWith(audit);
    expect(icons[0]).toHaveAttribute('title', 'Start');

    fireEvent.click(icons[1]);
    expect(handleAuditResume).not.toHaveBeenCalled();
    expect(icons[1]).toHaveAttribute('title', 'Audit is not stopped');

    fireEvent.click(icons[2]);
    expect(handleAuditDelete).toHaveBeenCalledWith(audit);
    expect(icons[2]).toHaveAttribute('title', 'Move Audit to trashcan');

    fireEvent.click(icons[3]);
    expect(handleAuditEdit).toHaveBeenCalledWith(audit);
    expect(icons[3]).toHaveAttribute('title', 'Edit Audit');

    fireEvent.click(icons[4]);
    expect(handleAuditClone).toHaveBeenCalledWith(audit);
    expect(icons[4]).toHaveAttribute('title', 'Clone Audit');

    fireEvent.click(icons[5]);
    expect(handleAuditDownload).toHaveBeenCalledWith(audit);
    expect(icons[5]).toHaveAttribute('title', 'Export Audit');

    fireEvent.click(icons[6]);
    expect(handleReportDownload).not.toHaveBeenCalled();
    expect(icons[6]).toHaveAttribute('title', 'Report download not available');
  });

  test('should call click handlers for running audit', () => {
    const audit = Audit.fromElement({
      _id: '314',
      owner: {name: 'username'},
      name: 'foo',
      comment: 'bar',
      in_use: true,
      status: AUDIT_STATUS.running,
      alterable: '0',
      current_report: currentReport,
      permissions: {permission: [{name: 'everything'}]},
      target: {_id: 'id', name: 'target'},
      usage_type: 'audit',
    });

    const handleAuditClone = jest.fn();
    const handleAuditDelete = jest.fn();
    const handleAuditDownload = jest.fn();
    const handleAuditEdit = jest.fn();
    const handleAuditResume = jest.fn();
    const handleAuditStart = jest.fn();
    const handleAuditStop = jest.fn();
    const handleReportDownload = jest.fn();
    const handleToggleDetailsClick = jest.fn();

    const {render, store} = rendererWith({
      gmp,
      capabilities: caps,
      store: true,
      router: true,
    });

    store.dispatch(setTimezone('CET'));
    store.dispatch(setUsername('username'));

    const {baseElement, getAllByTestId} = render(
      <Row
        entity={audit}
        links={true}
        gcrFormatDefined={true}
        onAuditCloneClick={handleAuditClone}
        onAuditDeleteClick={handleAuditDelete}
        onAuditDownloadClick={handleAuditDownload}
        onAuditEditClick={handleAuditEdit}
        onAuditResumeClick={handleAuditResume}
        onAuditStartClick={handleAuditStart}
        onAuditStopClick={handleAuditStop}
        onReportDownloadClick={handleReportDownload}
        onToggleDetailsClick={handleToggleDetailsClick}
      />,
    );

    // Name
    const spans = baseElement.querySelectorAll('span');
    fireEvent.click(spans[0]);
    expect(handleToggleDetailsClick).toHaveBeenCalledWith(undefined, '314');

    // Status
    const bars = getAllByTestId('progressbar-box');

    expect(bars[0]).toHaveAttribute('title', AUDIT_STATUS.running);
    expect(bars[0]).toHaveTextContent('0 %');

    const detailsLinks = getAllByTestId('details-link');

    expect(detailsLinks[0]).toHaveTextContent('0 %');
    expect(detailsLinks[0]).toHaveAttribute('href', '/report/5678');

    // Report
    expect(detailsLinks.length).toBe(1);
    // because there is no last report yet

    // Compliance Satus
    expect(bars.length).toBe(1);
    // because there is no compliance status bar yet

    // Actions
    const icons = getAllByTestId('svg-icon');

    fireEvent.click(icons[0]);
    expect(handleAuditStart).not.toHaveBeenCalled();
    expect(icons[0]).toHaveAttribute('title', 'Stop');

    fireEvent.click(icons[1]);
    expect(handleAuditResume).not.toHaveBeenCalled();
    expect(icons[1]).toHaveAttribute('title', 'Audit is not stopped');

    fireEvent.click(icons[2]);
    expect(handleAuditDelete).not.toHaveBeenCalled();
    expect(icons[2]).toHaveAttribute('title', 'Audit is still in use');

    fireEvent.click(icons[3]);
    expect(handleAuditEdit).toHaveBeenCalledWith(audit);
    expect(icons[3]).toHaveAttribute('title', 'Edit Audit');

    fireEvent.click(icons[4]);
    expect(handleAuditClone).toHaveBeenCalledWith(audit);
    expect(icons[4]).toHaveAttribute('title', 'Clone Audit');

    fireEvent.click(icons[5]);
    expect(handleAuditDownload).toHaveBeenCalledWith(audit);
    expect(icons[5]).toHaveAttribute('title', 'Export Audit');

    fireEvent.click(icons[6]);
    expect(handleReportDownload).not.toHaveBeenCalled();
    expect(icons[6]).toHaveAttribute('title', 'Report download not available');
  });

  test('should call click handlers for stopped audit', () => {
    const audit = Audit.fromElement({
      _id: '314',
      owner: {name: 'username'},
      name: 'foo',
      comment: 'bar',
      status: AUDIT_STATUS.stopped,
      alterable: '0',
      current_report: currentReport,
      last_report: lastReport,
      permissions: {permission: [{name: 'everything'}]},
      target: {_id: 'id', name: 'target'},
      usage_type: 'audit',
    });

    const handleAuditClone = jest.fn();
    const handleAuditDelete = jest.fn();
    const handleAuditDownload = jest.fn();
    const handleAuditEdit = jest.fn();
    const handleAuditResume = jest.fn();
    const handleAuditStart = jest.fn();
    const handleAuditStop = jest.fn();
    const handleReportDownload = jest.fn();
    const handleToggleDetailsClick = jest.fn();

    const {render, store} = rendererWith({
      gmp,
      capabilities: caps,
      store: true,
      router: true,
    });

    store.dispatch(setTimezone('CET'));
    store.dispatch(setUsername('username'));

    const {baseElement, getAllByTestId} = render(
      <Row
        entity={audit}
        links={true}
        gcrFormatDefined={true}
        onAuditCloneClick={handleAuditClone}
        onAuditDeleteClick={handleAuditDelete}
        onAuditDownloadClick={handleAuditDownload}
        onAuditEditClick={handleAuditEdit}
        onAuditResumeClick={handleAuditResume}
        onAuditStartClick={handleAuditStart}
        onAuditStopClick={handleAuditStop}
        onReportDownloadClick={handleReportDownload}
        onToggleDetailsClick={handleToggleDetailsClick}
      />,
    );

    // Name
    const spans = baseElement.querySelectorAll('span');
    fireEvent.click(spans[0]);
    expect(handleToggleDetailsClick).toHaveBeenCalledWith(undefined, '314');

    // Status
    const bars = getAllByTestId('progressbar-box');

    expect(bars[0]).toHaveAttribute('title', AUDIT_STATUS.stopped);
    expect(bars[0]).toHaveTextContent(AUDIT_STATUS.stopped);

    const detailsLinks = getAllByTestId('details-link');

    expect(detailsLinks[0]).toHaveTextContent('Stopped');
    expect(detailsLinks[0]).toHaveAttribute('href', '/report/5678');

    // Report
    expect(detailsLinks[1]).toHaveTextContent('Wed, Jul 10, 2019 2:51 PM CEST');
    expect(detailsLinks[1]).toHaveAttribute('href', '/report/1234');

    // Compliance Status
    expect(bars[1]).toHaveAttribute('title', '50%');
    expect(bars[1]).toHaveTextContent('50%');

    // Actions
    const icons = getAllByTestId('svg-icon');

    fireEvent.click(icons[0]);
    expect(handleAuditStart).toHaveBeenCalledWith(audit);
    expect(icons[0]).toHaveAttribute('title', 'Start');

    fireEvent.click(icons[1]);
    expect(handleAuditResume).toHaveBeenCalledWith(audit);
    expect(icons[1]).toHaveAttribute('title', 'Resume');

    fireEvent.click(icons[2]);
    expect(handleAuditDelete).toHaveBeenCalledWith(audit);
    expect(icons[2]).toHaveAttribute('title', 'Move Audit to trashcan');

    fireEvent.click(icons[3]);
    expect(handleAuditEdit).toHaveBeenCalledWith(audit);
    expect(icons[3]).toHaveAttribute('title', 'Edit Audit');

    fireEvent.click(icons[4]);
    expect(handleAuditClone).toHaveBeenCalledWith(audit);
    expect(icons[4]).toHaveAttribute('title', 'Clone Audit');

    fireEvent.click(icons[5]);
    expect(handleAuditDownload).toHaveBeenCalledWith(audit);
    expect(icons[5]).toHaveAttribute('title', 'Export Audit');

    fireEvent.click(icons[6]);
    expect(handleReportDownload).toHaveBeenCalledWith(audit);
    expect(icons[6]).toHaveAttribute(
      'title',
      'Download Greenbone Compliance Report',
    );
  });

  test('should call click handlers for finished audit', () => {
    const audit = Audit.fromElement({
      _id: '314',
      owner: {name: 'username'},
      name: 'foo',
      comment: 'bar',
      status: AUDIT_STATUS.done,
      alterable: '0',
      last_report: lastReport,
      permissions: {permission: [{name: 'everything'}]},
      target: {_id: 'id', name: 'target'},
      usage_type: 'audit',
    });

    const handleAuditClone = jest.fn();
    const handleAuditDelete = jest.fn();
    const handleAuditDownload = jest.fn();
    const handleAuditEdit = jest.fn();
    const handleAuditResume = jest.fn();
    const handleAuditStart = jest.fn();
    const handleAuditStop = jest.fn();
    const handleReportDownload = jest.fn();
    const handleToggleDetailsClick = jest.fn();

    const {render, store} = rendererWith({
      gmp,
      capabilities: caps,
      store: true,
      router: true,
    });

    store.dispatch(setTimezone('CET'));
    store.dispatch(setUsername('username'));

    const {baseElement, getAllByTestId} = render(
      <Row
        entity={audit}
        links={true}
        gcrFormatDefined={true}
        onAuditCloneClick={handleAuditClone}
        onAuditDeleteClick={handleAuditDelete}
        onAuditDownloadClick={handleAuditDownload}
        onAuditEditClick={handleAuditEdit}
        onAuditResumeClick={handleAuditResume}
        onAuditStartClick={handleAuditStart}
        onAuditStopClick={handleAuditStop}
        onReportDownloadClick={handleReportDownload}
        onToggleDetailsClick={handleToggleDetailsClick}
      />,
    );

    // Name
    const spans = baseElement.querySelectorAll('span');
    fireEvent.click(spans[0]);
    expect(handleToggleDetailsClick).toHaveBeenCalledWith(undefined, '314');

    // Status
    const bars = getAllByTestId('progressbar-box');

    expect(bars[0]).toHaveAttribute('title', AUDIT_STATUS.done);
    expect(bars[0]).toHaveTextContent(AUDIT_STATUS.done);

    const detailsLinks = getAllByTestId('details-link');

    expect(detailsLinks[0]).toHaveTextContent('Done');
    expect(detailsLinks[0]).toHaveAttribute('href', '/report/1234');

    // Report
    expect(detailsLinks[1]).toHaveTextContent('Wed, Jul 10, 2019 2:51 PM CEST');
    expect(detailsLinks[1]).toHaveAttribute('href', '/report/1234');

    // Compliance Status
    expect(bars[1]).toHaveAttribute('title', '50%');
    expect(bars[1]).toHaveTextContent('50%');

    // Actions
    const icons = getAllByTestId('svg-icon');

    fireEvent.click(icons[0]);
    expect(handleAuditStart).toHaveBeenCalledWith(audit);
    expect(icons[0]).toHaveAttribute('title', 'Start');

    fireEvent.click(icons[1]);
    expect(handleAuditResume).not.toHaveBeenCalled();
    expect(icons[1]).toHaveAttribute('title', 'Audit is not stopped');

    fireEvent.click(icons[2]);
    expect(handleAuditDelete).toHaveBeenCalledWith(audit);
    expect(icons[2]).toHaveAttribute('title', 'Move Audit to trashcan');

    fireEvent.click(icons[3]);
    expect(handleAuditEdit).toHaveBeenCalledWith(audit);
    expect(icons[3]).toHaveAttribute('title', 'Edit Audit');

    fireEvent.click(icons[4]);
    expect(handleAuditClone).toHaveBeenCalledWith(audit);
    expect(icons[4]).toHaveAttribute('title', 'Clone Audit');

    fireEvent.click(icons[5]);
    expect(handleAuditDownload).toHaveBeenCalledWith(audit);
    expect(icons[5]).toHaveAttribute('title', 'Export Audit');

    fireEvent.click(icons[6]);
    expect(handleReportDownload).toHaveBeenCalledWith(audit);
    expect(icons[6]).toHaveAttribute(
      'title',
      'Download Greenbone Compliance Report',
    );
  });

  test('should not call click handlers for audit without permission', () => {
    const audit = Audit.fromElement({
      _id: '314',
      owner: {name: 'user'},
      name: 'foo',
      comment: 'bar',
      status: AUDIT_STATUS.done,
      alterable: '0',
      last_report: lastReport,
      permissions: {permission: [{name: 'get_tasks'}]},
      target: {_id: 'id', name: 'target'},
      usage_type: 'audit',
    });

    const handleAuditClone = jest.fn();
    const handleAuditDelete = jest.fn();
    const handleAuditDownload = jest.fn();
    const handleAuditEdit = jest.fn();
    const handleAuditResume = jest.fn();
    const handleAuditStart = jest.fn();
    const handleAuditStop = jest.fn();
    const handleReportDownload = jest.fn();
    const handleToggleDetailsClick = jest.fn();

    const {render, store} = rendererWith({
      gmp,
      capabilities: caps,
      store: true,
      router: true,
    });

    store.dispatch(setTimezone('CET'));
    store.dispatch(setUsername('username'));

    const {baseElement, getAllByTestId} = render(
      <Row
        entity={audit}
        links={true}
        gcrFormatDefined={true}
        onAuditCloneClick={handleAuditClone}
        onAuditDeleteClick={handleAuditDelete}
        onAuditDownloadClick={handleAuditDownload}
        onAuditEditClick={handleAuditEdit}
        onAuditResumeClick={handleAuditResume}
        onAuditStartClick={handleAuditStart}
        onAuditStopClick={handleAuditStop}
        onReportDownloadClick={handleReportDownload}
        onToggleDetailsClick={handleToggleDetailsClick}
      />,
    );

    // Name
    const spans = baseElement.querySelectorAll('span');
    fireEvent.click(spans[0]);
    expect(handleToggleDetailsClick).toHaveBeenCalledWith(undefined, '314');

    const icons = getAllByTestId('svg-icon');
    expect(icons[0]).toHaveAttribute('title', 'Audit owned by user');

    // Status
    const bars = getAllByTestId('progressbar-box');

    expect(bars[0]).toHaveAttribute('title', AUDIT_STATUS.done);
    expect(bars[0]).toHaveTextContent(AUDIT_STATUS.done);

    const detailsLinks = getAllByTestId('details-link');

    expect(detailsLinks[0]).toHaveTextContent('Done');
    expect(detailsLinks[0]).toHaveAttribute('href', '/report/1234');

    // Report
    expect(detailsLinks[1]).toHaveTextContent('Wed, Jul 10, 2019 2:51 PM CEST');
    expect(detailsLinks[1]).toHaveAttribute('href', '/report/1234');

    // Compliance Status
    expect(bars[1]).toHaveAttribute('title', '50%');
    expect(bars[1]).toHaveTextContent('50%');

    // Actions
    fireEvent.click(icons[1]);
    expect(handleAuditStart).not.toHaveBeenCalled();
    expect(icons[1]).toHaveAttribute(
      'title',
      'Permission to start audit denied',
    );

    fireEvent.click(icons[2]);
    expect(handleAuditResume).not.toHaveBeenCalled();
    expect(icons[2]).toHaveAttribute('title', 'Audit is not stopped');

    fireEvent.click(icons[3]);
    expect(handleAuditDelete).not.toHaveBeenCalled();
    expect(icons[3]).toHaveAttribute(
      'title',
      'Permission to move Audit to trashcan denied',
    );

    fireEvent.click(icons[4]);
    expect(handleAuditEdit).not.toHaveBeenCalled();
    expect(icons[4]).toHaveAttribute(
      'title',
      'Permission to edit Audit denied',
    );

    fireEvent.click(icons[5]);
    expect(handleAuditClone).toHaveBeenCalledWith(audit);
    expect(icons[5]).toHaveAttribute('title', 'Clone Audit');

    fireEvent.click(icons[6]);
    expect(handleAuditDownload).toHaveBeenCalledWith(audit);
    expect(icons[6]).toHaveAttribute('title', 'Export Audit');

    fireEvent.click(icons[7]);
    expect(handleReportDownload).toHaveBeenCalledWith(audit);
    expect(icons[7]).toHaveAttribute(
      'title',
      'Download Greenbone Compliance Report',
    );
  });

  console.warn = consoleError;
});<|MERGE_RESOLUTION|>--- conflicted
+++ resolved
@@ -159,16 +159,11 @@
       permissions: {permission: [{name: 'everything'}]},
       target: {_id: 'id', name: 'target'},
       scanner: {_id: 'id', name: 'scanner', type: GMP_SCANNER_TYPE},
-<<<<<<< HEAD
-      observers: 'user',
-      usage_type: 'audit',
-=======
       observers: {
         __text: 'anon nymous',
         role: [{name: 'lorem'}],
         group: [{name: 'ipsum'}, {name: 'dolor'}],
       },
->>>>>>> 70b78080
     });
 
     const handleAuditClone = jest.fn();
