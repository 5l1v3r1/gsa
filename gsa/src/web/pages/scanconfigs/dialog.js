/* Copyright (C) 2017-2019 Greenbone Networks GmbH
 *
 * SPDX-License-Identifier: GPL-2.0-or-later
 *
 * This program is free software; you can redistribute it and/or
 * modify it under the terms of the GNU General Public License
 * as published by the Free Software Foundation; either version 2
 * of the License, or (at your option) any later version.
 *
 * This program is distributed in the hope that it will be useful,
 * but WITHOUT ANY WARRANTY; without even the implied warranty of
 * MERCHANTABILITY or FITNESS FOR A PARTICULAR PURPOSE.  See the
 * GNU General Public License for more details.
 *
 * You should have received a copy of the GNU General Public License
 * along with this program; if not, write to the Free Software
 * Foundation, Inc., 51 Franklin St, Fifth Floor, Boston, MA 02110-1301 USA.
 */

import React from 'react';

import _ from 'gmp/locale';

import PropTypes from 'web/utils/proptypes';
import {renderSelectItems} from 'web/utils/render';

import SaveDialog from 'web/components/dialog/savedialog';

import FormGroup from 'web/components/form/formgroup';
import Radio from 'web/components/form/radio';
import Select from 'web/components/form/select';
import TextField from 'web/components/form/textfield';

import Divider from 'web/components/layout/divider';
import Layout from 'web/components/layout/layout';

import {
  FULL_AND_FAST_SCAN_CONFIG_ID,
  EMPTY_SCAN_CONFIG_ID,
  BASE_SCAN_CONFIG_ID,
} from 'gmp/models/scanconfig';

const CreateScanConfigDialog = ({
<<<<<<< HEAD
  baseScanConfig = EMPTY_SCAN_CONFIG_ID,
=======
  baseScanConfig = BASE_SCAN_CONFIG_ID,
>>>>>>> fe66448a
  comment = '',
  name = _('Unnamed'),
  scannerId,
  scanners = [],
  title = _('New Scan Config'),
  onClose,
  onSave,
}) => {
  const defaultValues = {
    baseScanConfig,
    comment,
    name,
    scannerId,
  };
  return (
    <SaveDialog
      title={title}
      onClose={onClose}
      onSave={onSave}
      defaultValues={defaultValues}
    >
      {({values: state, onValueChange}) => {
        return (
          <Layout flex="column">
            <FormGroup title={_('Name')}>
              <TextField
                name="name"
                grow="1"
                value={state.name}
                size="30"
                onChange={onValueChange}
              />
            </FormGroup>

            <FormGroup title={_('Comment')}>
              <TextField
                name="comment"
                value={state.comment}
                grow="1"
                size="30"
                onChange={onValueChange}
              />
            </FormGroup>

            <FormGroup title={_('Base')} flex="column">
              <Divider flex="column">
                <Radio
                  name="baseScanConfig"
<<<<<<< HEAD
=======
                  value={BASE_SCAN_CONFIG_ID}
                  checked={state.baseScanConfig === BASE_SCAN_CONFIG_ID}
                  title={_('Base with a minimum set of NVTs')}
                  onChange={onValueChange}
                />
                <Radio
                  name="baseScanConfig"
>>>>>>> fe66448a
                  value={EMPTY_SCAN_CONFIG_ID}
                  checked={state.baseScanConfig === EMPTY_SCAN_CONFIG_ID}
                  title={_('Empty, static and fast')}
                  onChange={onValueChange}
                />
                <Radio
                  name="baseScanConfig"
                  value={FULL_AND_FAST_SCAN_CONFIG_ID}
                  checked={
                    state.baseScanConfig === FULL_AND_FAST_SCAN_CONFIG_ID
                  }
                  title={_('Full and fast')}
                  onChange={onValueChange}
                />
                {scanners.length > 0 && (
                  <Divider>
                    <Radio
                      name="baseScanConfig"
                      value="0"
                      checked={state.baseScanConfig === '0'}
                      onChange={onValueChange}
                    />
                    <Select
                      value={state.scannerId}
                      name="scannerId"
                      items={renderSelectItems(scanners)}
                      onChange={onValueChange}
                    />
                  </Divider>
                )}
              </Divider>
            </FormGroup>
          </Layout>
        );
      }}
    </SaveDialog>
  );
};

CreateScanConfigDialog.propTypes = {
  baseScanConfig: PropTypes.oneOf([
    FULL_AND_FAST_SCAN_CONFIG_ID,
    EMPTY_SCAN_CONFIG_ID,
    BASE_SCAN_CONFIG_ID,
    '0',
  ]),
  comment: PropTypes.string,
  name: PropTypes.string,
  scannerId: PropTypes.id,
  scanners: PropTypes.array,
  title: PropTypes.string,
  onClose: PropTypes.func.isRequired,
  onSave: PropTypes.func.isRequired,
};

export default CreateScanConfigDialog;

// vim: set ts=2 sw=2 tw=80:<|MERGE_RESOLUTION|>--- conflicted
+++ resolved
@@ -41,11 +41,7 @@
 } from 'gmp/models/scanconfig';
 
 const CreateScanConfigDialog = ({
-<<<<<<< HEAD
-  baseScanConfig = EMPTY_SCAN_CONFIG_ID,
-=======
   baseScanConfig = BASE_SCAN_CONFIG_ID,
->>>>>>> fe66448a
   comment = '',
   name = _('Unnamed'),
   scannerId,
@@ -94,8 +90,6 @@
               <Divider flex="column">
                 <Radio
                   name="baseScanConfig"
-<<<<<<< HEAD
-=======
                   value={BASE_SCAN_CONFIG_ID}
                   checked={state.baseScanConfig === BASE_SCAN_CONFIG_ID}
                   title={_('Base with a minimum set of NVTs')}
@@ -103,7 +97,6 @@
                 />
                 <Radio
                   name="baseScanConfig"
->>>>>>> fe66448a
                   value={EMPTY_SCAN_CONFIG_ID}
                   checked={state.baseScanConfig === EMPTY_SCAN_CONFIG_ID}
                   title={_('Empty, static and fast')}
