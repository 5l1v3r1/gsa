--- conflicted
+++ resolved
@@ -32,8 +32,6 @@
 
 import {Col} from 'web/entity/page';
 
-import HorizontalSep from 'web/components/layout/horizontalsep';
-
 const GroupDetails = ({entity, links}) => {
   const {users = [], comment} = entity;
   return (
@@ -52,18 +50,9 @@
           <TableRow>
             <TableData>{_('Users')}</TableData>
             <TableData>
-<<<<<<< HEAD
-              <Divider>
-                {users.map((user, index) => (
-                  <span key={user}>
-                    {index > 0 && <HorizontalSep />}
-                    {user}
-                  </span>
-=======
               <HorizontalSep>
                 {users.map(user => (
                   <span key={user}>{user}</span>
->>>>>>> 1f84f7b9
                 ))}
               </HorizontalSep>
             </TableData>
