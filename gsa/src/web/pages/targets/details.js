/* Copyright (C) 2017-2019 Greenbone Networks GmbH
 *
 * SPDX-License-Identifier: GPL-2.0-or-later
 *
 * This program is free software; you can redistribute it and/or
 * modify it under the terms of the GNU General Public License
 * as published by the Free Software Foundation; either version 2
 * of the License, or (at your option) any later version.
 *
 * This program is distributed in the hope that it will be useful,
 * but WITHOUT ANY WARRANTY; without even the implied warranty of
 * MERCHANTABILITY or FITNESS FOR A PARTICULAR PURPOSE.  See the
 * GNU General Public License for more details.
 *
 * You should have received a copy of the GNU General Public License
 * along with this program; if not, write to the Free Software
 * Foundation, Inc., 51 Franklin St, Fifth Floor, Boston, MA 02110-1301 USA.
 */
import React from 'react';

import _ from 'gmp/locale';

import {isDefined} from 'gmp/utils/identity';

import PropTypes from 'web/utils/proptypes';
import {renderYesNo} from 'web/utils/render';
import withCapabilities from 'web/utils/withCapabilities';

import Divider from 'web/components/layout/divider';
import Layout from 'web/components/layout/layout';

import DetailsLink from 'web/components/link/detailslink';

import InfoTable from 'web/components/table/infotable';
import TableBody from 'web/components/table/body';
import TableData, {TableDataAlignTop} from 'web/components/table/data';
import TableRow from 'web/components/table/row';

import DetailsBlock from 'web/entity/block';
import {Col} from 'web/entity/page';

import HorizontalSep from 'web/components/layout/horizontalsep';

const MAX_HOSTS_LISTINGS = 70;

const TargetDetails = ({capabilities, entity, links = true}) => {
  const {
    alive_tests,
    esxi_credential,
    exclude_hosts,
    hosts,
    max_hosts,
    port_list,
    reverse_lookup_only,
    reverse_lookup_unify,
    smb_credential,
    snmp_credential,
    ssh_credential,
    tasks,
  } = entity;

  const hostsListing = hosts
    .slice(0, MAX_HOSTS_LISTINGS)
    .map(host => <span key={host}>{host + ','}</span>);

  const excludeHostsListing = exclude_hosts
    .slice(0, MAX_HOSTS_LISTINGS)
    .map(host => <span key={host}>{host + ','}</span>);

  return (
    <Layout grow="1" flex="column">
      <DetailsBlock title={_('Hosts')}>
        <InfoTable size="full">
          <colgroup>
            <Col width="15%" />
            <Col width="85%" />
          </colgroup>
          <TableBody>
            <TableRow>
              <TableDataAlignTop>{_('Included')}</TableDataAlignTop>
              <TableData>
                <Divider wrap>
                  {hostsListing}
                  {hosts.length > MAX_HOSTS_LISTINGS && '[...]'}
                </Divider>
              </TableData>
            </TableRow>

            {exclude_hosts.length > 0 && (
              <TableRow>
                <TableDataAlignTop>{_('Excluded')}</TableDataAlignTop>
                <TableData>
                  <Divider wrap>
                    {excludeHostsListing}
                    {exclude_hosts.length > MAX_HOSTS_LISTINGS && '[...]'}
                  </Divider>
                </TableData>
              </TableRow>
            )}

            <TableRow>
              <TableData>{_('Maximum Number of Hosts')}</TableData>
              <TableData>{max_hosts}</TableData>
            </TableRow>

            <TableRow>
              <TableData>{_('Reverse Lookup Only')}</TableData>
              <TableData>{renderYesNo(reverse_lookup_only)}</TableData>
            </TableRow>

            <TableRow>
              <TableData>{_('Reverse Lookup Unify')}</TableData>
              <TableData>{renderYesNo(reverse_lookup_unify)}</TableData>
            </TableRow>

            <TableRow>
              <TableData>{_('Alive Test')}</TableData>
              <TableData>{alive_tests}</TableData>
            </TableRow>

            <TableRow>
              <TableData>{_('Port List')}</TableData>
              <TableData>
                <span>
                  <DetailsLink id={port_list.id} type="portlist">
                    {port_list.name}
                  </DetailsLink>
                </span>
              </TableData>
            </TableRow>
          </TableBody>
        </InfoTable>
      </DetailsBlock>

      {capabilities.mayAccess('credentials') &&
        (isDefined(ssh_credential) ||
          isDefined(snmp_credential) ||
          isDefined(smb_credential) ||
          isDefined(esxi_credential)) && (
          <DetailsBlock title={_('Credentials')}>
            <InfoTable>
              <TableBody>
                {isDefined(ssh_credential) && (
                  <TableRow>
                    <TableData>{_('SSH')}</TableData>
                    <TableData>
                      <span>
                        <DetailsLink id={ssh_credential.id} type="credential">
                          {ssh_credential.name}
                        </DetailsLink>
                      </span>
                      {_(' on Port {{port}}', {port: ssh_credential.port})}
                    </TableData>
                  </TableRow>
                )}

                {isDefined(smb_credential) && (
                  <TableRow>
                    <TableData>{_('SMB')}</TableData>
                    <TableData>
                      <span>
                        <DetailsLink id={smb_credential.id} type="credential">
                          {smb_credential.name}
                        </DetailsLink>
                      </span>
                    </TableData>
                  </TableRow>
                )}

                {isDefined(esxi_credential) && (
                  <TableRow>
                    <TableData>{_('ESXi')}</TableData>
                    <TableData>
                      <span>
                        <DetailsLink id={esxi_credential.id} type="credential">
                          {esxi_credential.name}
                        </DetailsLink>
                      </span>
                    </TableData>
                  </TableRow>
                )}

                {isDefined(snmp_credential) && (
                  <TableRow>
                    <TableData>{_('SNMP')}</TableData>
                    <TableData>
                      <span>
                        <DetailsLink id={snmp_credential.id} type="credential">
                          {snmp_credential.name}
                        </DetailsLink>
                      </span>
                    </TableData>
                  </TableRow>
                )}
              </TableBody>
            </InfoTable>
          </DetailsBlock>
        )}
      {isDefined(tasks) && tasks.length > 0 && (
        <DetailsBlock
          title={_('Tasks using this Target ({{count}})', {
            count: tasks.length,
          })}
        >
<<<<<<< HEAD
          <Divider>
            {tasks.map((task, index) => (
              <DetailsLink key={task.id} id={task.id} type="task">
                {index > 0 && <HorizontalSep />}
                {task.name}
              </DetailsLink>
=======
          <HorizontalSep>
            {tasks.map(task => (
              <span key={task.id}>
                <DetailsLink id={task.id} type="task">
                  {task.name}
                </DetailsLink>
              </span>
>>>>>>> 1f84f7b9
            ))}
          </HorizontalSep>
        </DetailsBlock>
      )}
    </Layout>
  );
};

TargetDetails.propTypes = {
  capabilities: PropTypes.capabilities.isRequired,
  entity: PropTypes.model.isRequired,
  links: PropTypes.bool,
};

export default withCapabilities(TargetDetails);

// vim: set ts=2 sw=2 tw=80:<|MERGE_RESOLUTION|>--- conflicted
+++ resolved
@@ -202,14 +202,6 @@
             count: tasks.length,
           })}
         >
-<<<<<<< HEAD
-          <Divider>
-            {tasks.map((task, index) => (
-              <DetailsLink key={task.id} id={task.id} type="task">
-                {index > 0 && <HorizontalSep />}
-                {task.name}
-              </DetailsLink>
-=======
           <HorizontalSep>
             {tasks.map(task => (
               <span key={task.id}>
@@ -217,7 +209,6 @@
                   {task.name}
                 </DetailsLink>
               </span>
->>>>>>> 1f84f7b9
             ))}
           </HorizontalSep>
         </DetailsBlock>
