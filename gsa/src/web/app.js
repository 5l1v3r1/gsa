--- conflicted
+++ resolved
@@ -96,30 +96,18 @@
 
   render() {
     return (
-<<<<<<< HEAD
       <React.Fragment>
         <GlobalStyles />
         <ErrorBoundary message={_('An error occurred on this page')}>
-          <GmpProvider gmp={gmp}>
+          <GmpContext.Provider value={gmp}>
             <StoreProvider store={store}>
               <LocaleObserver>
                 <Routes />
               </LocaleObserver>
             </StoreProvider>
-          </GmpProvider>
+          </GmpContext.Provider>
         </ErrorBoundary>
       </React.Fragment>
-=======
-      <ErrorBoundary message={_('An error occurred on this page')}>
-        <GmpContext.Provider value={gmp}>
-          <StoreProvider store={store}>
-            <LocaleObserver>
-              <Routes />
-            </LocaleObserver>
-          </StoreProvider>
-        </GmpContext.Provider>
-      </ErrorBoundary>
->>>>>>> a1465547
     );
   }
 }
