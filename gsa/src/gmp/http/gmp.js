--- conflicted
+++ resolved
@@ -23,15 +23,9 @@
 
 class GmpHttp extends Http {
   constructor(settings) {
-<<<<<<< HEAD
-    const {server, protocol, timeout} = settings;
-    const url = buildServerUrl(server, 'gmp', protocol);
-    super(url, {timeout, transform});
-=======
     const {apiServer, apiProtocol, timeout} = settings;
     const url = buildServerUrl(apiServer, 'gmp', apiProtocol);
-    super(url, {timeout, transform: X2JsTransform});
->>>>>>> 5e38ef73
+    super(url, {timeout, transform});
     this.settings = settings;
   }
 
