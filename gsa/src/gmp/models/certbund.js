/* Copyright (C) 2017-2019 Greenbone Networks GmbH
 *
 * SPDX-License-Identifier: GPL-2.0-or-later
 *
 * This program is free software; you can redistribute it and/or
 * modify it under the terms of the GNU General Public License
 * as published by the Free Software Foundation; either version 2
 * of the License, or (at your option) any later version.
 *
 * This program is distributed in the hope that it will be useful,
 * but WITHOUT ANY WARRANTY; without even the implied warranty of
 * MERCHANTABILITY or FITNESS FOR A PARTICULAR PURPOSE.  See the
 * GNU General Public License for more details.
 *
 * You should have received a copy of the GNU General Public License
 * along with this program; if not, write to the Free Software
 * Foundation, Inc., 51 Franklin St, Fifth Floor, Boston, MA 02110-1301 USA.
 */
import {isDefined} from 'gmp/utils/identity';
import {forEach, map} from 'gmp/utils/array';

import {parseSeverity, parseDate} from 'gmp/parser';

import Info from './info';

class CertBundAdv extends Info {
  static entityType = 'certbund';

<<<<<<< HEAD
  parseProperties(elem) {
    elem = super.parseProperties(elem, 'cert_bund_adv');
    const ret = {...elem};
=======
  static parseElement(element) {
    const ret = super.parseElement(element, 'cert_bund_adv');
>>>>>>> a1465547

    ret.severity = parseSeverity(elem.max_cvss);
    delete ret.max_cvss;

    ret.categories = [];
    ret.description = [];
    ret.cves = [];
    ret.additionalInformation = [];

    if (isDefined(elem.raw_data) && isDefined(elem.raw_data.Advisory)) {
      const {raw_data} = elem;
      const {Advisory: advisory} = raw_data;

      ret.version = advisory.Version;
      ret.software = advisory.Software;
      ret.platform = advisory.Platform;
      ret.effect = advisory.effect;
      ret.remoteAttack = advisory.RemoteAttack;
      ret.risk = advisory.Risk;
      ret.referenceSource = advisory.Reference_Source;
      ret.referenceUrl = advisory.Reference_URL;
      ret.categories = map(advisory.CategoryTree, categoryTree => categoryTree);

      if (!isDefined(ret.version) && isDefined(advisory.Ref_Num)) {
        ret.version = advisory.Ref_Num._update;
      }

      if (
        isDefined(advisory.Description) &&
        isDefined(advisory.Description.Element)
      ) {
<<<<<<< HEAD
        forEach(advisory.Description.Element, element => {
          if (isDefined(element.TextBlock)) {
            ret.description.push(element.TextBlock);
          } else if (isDefined(element.Infos)) {
            ret.additionalInformation = ret.additionalInformation.concat(
              map(element.Infos.Info, info => ({
=======
        forEach(advisory.Description.Element, desciptionElement => {
          if (isDefined(desciptionElement.TextBlock)) {
            ret.description.push(desciptionElement.TextBlock);
          } else if (isDefined(desciptionElement.Infos)) {
            ret.additional_information = ret.additional_information.concat(
              map(desciptionElement.Infos.Info, info => ({
>>>>>>> a1465547
                issuer: info._Info_Issuer,
                url: info._Info_URL,
              })),
            );
          }
        });
      }

      if (isDefined(advisory.RevisionHistory)) {
        ret.revisionHistory = map(advisory.RevisionHistory.Revision, rev => ({
          revision: rev.Number,
          description: rev.Description,
          date: parseDate(rev.Date),
        }));
      }

      if (isDefined(advisory.CVEList && isDefined(advisory.CVEList.CVE))) {
        ret.cves = map(advisory.CVEList.CVE, cve => cve);
      }
    }

    return ret;
  }
}

export default CertBundAdv;

// vim: set ts=2 sw=2 tw=80:<|MERGE_RESOLUTION|>--- conflicted
+++ resolved
@@ -26,16 +26,10 @@
 class CertBundAdv extends Info {
   static entityType = 'certbund';
 
-<<<<<<< HEAD
-  parseProperties(elem) {
-    elem = super.parseProperties(elem, 'cert_bund_adv');
-    const ret = {...elem};
-=======
   static parseElement(element) {
     const ret = super.parseElement(element, 'cert_bund_adv');
->>>>>>> a1465547
 
-    ret.severity = parseSeverity(elem.max_cvss);
+    ret.severity = parseSeverity(ret.max_cvss);
     delete ret.max_cvss;
 
     ret.categories = [];
@@ -43,8 +37,8 @@
     ret.cves = [];
     ret.additionalInformation = [];
 
-    if (isDefined(elem.raw_data) && isDefined(elem.raw_data.Advisory)) {
-      const {raw_data} = elem;
+    if (isDefined(ret.raw_data) && isDefined(ret.raw_data.Advisory)) {
+      const {raw_data} = ret;
       const {Advisory: advisory} = raw_data;
 
       ret.version = advisory.Version;
@@ -65,21 +59,12 @@
         isDefined(advisory.Description) &&
         isDefined(advisory.Description.Element)
       ) {
-<<<<<<< HEAD
-        forEach(advisory.Description.Element, element => {
-          if (isDefined(element.TextBlock)) {
-            ret.description.push(element.TextBlock);
-          } else if (isDefined(element.Infos)) {
-            ret.additionalInformation = ret.additionalInformation.concat(
-              map(element.Infos.Info, info => ({
-=======
         forEach(advisory.Description.Element, desciptionElement => {
           if (isDefined(desciptionElement.TextBlock)) {
             ret.description.push(desciptionElement.TextBlock);
           } else if (isDefined(desciptionElement.Infos)) {
-            ret.additional_information = ret.additional_information.concat(
+            ret.additionalInformation = ret.additionalInformation.concat(
               map(desciptionElement.Infos.Info, info => ({
->>>>>>> a1465547
                 issuer: info._Info_Issuer,
                 url: info._Info_URL,
               })),
