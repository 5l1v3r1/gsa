--- conflicted
+++ resolved
@@ -105,11 +105,11 @@
     expect(filter.toFilterString()).toEqual('rows=1');
   });
 
-<<<<<<< HEAD
   test('should ignore null as filter argument', () => {
     const filter = Filter.fromString('foo=1', null);
     expect(filter.toFilterString()).toEqual('foo=1');
-=======
+  });
+
   test('should ignore filter terms starting with _', () => {
     let filter = Filter.fromString('rows=100 _foo=bar');
     expect(filter.toFilterString()).toEqual('rows=100');
@@ -119,7 +119,6 @@
 
     filter = Filter.fromString('_foo rows=100');
     expect(filter.toFilterString()).toEqual('rows=100');
->>>>>>> be9440ce
   });
 });
 
