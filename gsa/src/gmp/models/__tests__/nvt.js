--- conflicted
+++ resolved
@@ -69,7 +69,6 @@
     expect(nvt2.tags).toEqual({});
   });
 
-<<<<<<< HEAD
   test('should parse refs', () => {
     const elem = {
       refs: {
@@ -109,32 +108,8 @@
         ],
       },
     };
-    const nvt1 = new Nvt(elem);
-    const nvt2 = new Nvt({});
-=======
-  test('should parse cve and cve_id', () => {
-    const nvt1 = Nvt.fromElement({cve: '42', cve_id: '21'});
-    const nvt2 = Nvt.fromElement({cve: '42, 21'});
-    const nvt3 = Nvt.fromElement({cve: ''});
-    const nvt4 = Nvt.fromElement({cve: 'NOCVE'});
-    const nvt5 = Nvt.fromElement({});
-
-    expect(nvt1.cves).toEqual(['42', '21']);
-    expect(nvt1.cve).toBeUndefined();
-    expect(nvt1.cve_id).toBeUndefined();
-    expect(nvt2.cves).toEqual(['42', '21']);
-    expect(nvt3.cves).toEqual([]);
-    expect(nvt4.cves).toEqual([]);
-    expect(nvt5.cves).toEqual([]);
-  });
-
-  test('should parse bid and bugtraq_id', () => {
-    const nvt1 = Nvt.fromElement({bid: '42', bugtraq_id: '21'});
-    const nvt2 = Nvt.fromElement({bid: '42, 21'});
-    const nvt3 = Nvt.fromElement({bid: ''});
-    const nvt4 = Nvt.fromElement({bid: 'NOBID'});
-    const nvt5 = Nvt.fromElement({});
->>>>>>> a1465547
+    const nvt1 = Nvt.fromElement(elem);
+    const nvt2 = Nvt.fromElement({});
 
     expect(nvt1.cves).toEqual(['cveId', 'cve_idId']);
     expect(nvt2.cves).toEqual([]);
@@ -184,109 +159,22 @@
     expect(nvt2.preferences).toEqual(res);
   });
 
-<<<<<<< HEAD
   test('should parse xrefs with correct protocol', () => {
-    const nvt1 = new Nvt({refs: {ref: [{_id: '42'}]}});
-    const nvt2 = new Nvt({refs: {ref: [{_type: 'URL', _id: '42'}]}});
-    const nvt3 = new Nvt({refs: {ref: [{_type: 'URL', _id: 'http://42'}]}});
-    const nvt4 = new Nvt({refs: {ref: [{_type: 'URL', _id: 'https://42'}]}});
-    const nvt5 = new Nvt({refs: {ref: [{_type: 'URL', _id: 'ftp://42'}]}});
-    const nvt6 = new Nvt({refs: {ref: [{_type: 'URL', _id: 'ftps://42'}]}});
-    const nvt7 = new Nvt({refs: {ref: [{_id: 'ftps://42'}]}});
-=======
-  test('should parse cert and cert_refs', () => {
-    const elem2 = {
-      cert: {
-        cert_ref: [
-          {
-            _id: '123',
-            _type: 'foo',
-          },
-          {
-            _id: '456',
-            _type: 'bar',
-          },
-        ],
-      },
-    };
-    const res2 = [
-      {
-        id: '123',
-        type: 'foo',
-      },
-      {
-        id: '456',
-        type: 'bar',
-      },
-    ];
-    const elem3 = {
-      cert_refs: {
-        cert_ref: [
-          {
-            _id: '123',
-            _type: 'foo',
-          },
-        ],
-      },
-    };
-    const res3 = [
-      {
-        id: '123',
-        type: 'foo',
-      },
-    ];
-    const elem4 = {
-      cert: {
-        cert_ref: [
-          {
-            _id: '1',
-            _type: 'foo',
-          },
-        ],
-      },
-      cert_refs: {
-        cert_ref: [
-          {
-            _id: '2',
-            _type: 'bar',
-          },
-        ],
-      },
-    };
-    const res4 = [
-      {
-        id: '1',
-        type: 'foo',
-      },
-      {
-        id: '2',
-        type: 'bar',
-      },
-    ];
-
-    const nvt1 = Nvt.fromElement({});
-    const nvt2 = Nvt.fromElement(elem2);
-    const nvt3 = Nvt.fromElement(elem3);
-    const nvt4 = Nvt.fromElement(elem4);
-
-    expect(nvt1.certs).toEqual([]);
-    expect(nvt2.cert).toBeUndefined();
-    expect(nvt2.certs).toEqual(res2);
-    expect(nvt3.certs).toEqual(res3);
-    expect(nvt3.cert_refs).toBeUndefined();
-    expect(nvt4.certs).toEqual(res4);
-  });
-
-  test('should parse xrefs with correct protocol', () => {
-    const nvt1 = Nvt.fromElement({xrefs: '42'});
-    const nvt2 = Nvt.fromElement({xrefs: '42, 21'});
-    const nvt3 = Nvt.fromElement({xrefs: 'URL:42'});
-    const nvt4 = Nvt.fromElement({xrefs: 'URL:http://42'});
-    const nvt5 = Nvt.fromElement({xrefs: 'URL:https://42'});
-    const nvt6 = Nvt.fromElement({xrefs: 'URL:ftp://42'});
-    const nvt7 = Nvt.fromElement({xrefs: 'URL:ftps://42'});
-    const nvt8 = Nvt.fromElement({xrefs: 'ftps://42'});
->>>>>>> a1465547
+    const nvt1 = Nvt.fromElement({refs: {ref: [{_id: '42'}]}});
+    const nvt2 = Nvt.fromElement({refs: {ref: [{_type: 'URL', _id: '42'}]}});
+    const nvt3 = Nvt.fromElement({
+      refs: {ref: [{_type: 'URL', _id: 'http://42'}]},
+    });
+    const nvt4 = Nvt.fromElement({
+      refs: {ref: [{_type: 'URL', _id: 'https://42'}]},
+    });
+    const nvt5 = Nvt.fromElement({
+      refs: {ref: [{_type: 'URL', _id: 'ftp://42'}]},
+    });
+    const nvt6 = Nvt.fromElement({
+      refs: {ref: [{_type: 'URL', _id: 'ftps://42'}]},
+    });
+    const nvt7 = Nvt.fromElement({refs: {ref: [{_id: 'ftps://42'}]}});
 
     expect(nvt1.xrefs).toEqual([{ref: '42', type: 'other'}]);
     expect(nvt2.xrefs).toEqual([{ref: 'http://42', type: 'url'}]);
