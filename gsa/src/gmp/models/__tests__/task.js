/* Copyright (C) 2018-2019 Greenbone Networks GmbH
 *
 * SPDX-License-Identifier: GPL-2.0-or-later
 *
 * This program is free software; you can redistribute it and/or
 * modify it under the terms of the GNU General Public License
 * as published by the Free Software Foundation; either version 2
 * of the License, or (at your option) any later version.
 *
 * This program is distributed in the hope that it will be useful,
 * but WITHOUT ANY WARRANTY; without even the implied warranty of
 * MERCHANTABILITY or FITNESS FOR A PARTICULAR PURPOSE.  See the
 * GNU General Public License for more details.
 *
 * You should have received a copy of the GNU General Public License
 * along with this program; if not, write to the Free Software
 * Foundation, Inc., 51 Franklin St, Fifth Floor, Boston, MA 02110-1301 USA.
 */

import 'core-js/features/object/entries';

import Model from 'gmp/model';

import Task, {
  HOSTS_ORDERING_RANDOM,
  HOSTS_ORDERING_REVERSE,
  HOSTS_ORDERING_SEQUENTIAL,
  TASK_STATUS,
} from 'gmp/models/task';

import Report from '../report';
import Scanner from '../scanner';
import Schedule from '../schedule';

import {testModel} from '../testing';

describe('Task Model parse tests', () => {
  testModel(Task, 'task', {testIsActive: false});

  test('should parse undefined hosts_ordering', () => {
    const obj = {hosts_ordering: undefined};
    const task = Task.fromElement(obj);
    expect(task.hosts_ordering).toBeUndefined();
  });

  test('should parse unknown hosts_ordering as undefined', () => {
    const obj = {hosts_ordering: 'foo'};
    const task = Task.fromElement(obj);
    expect(task.hosts_ordering).toBeUndefined();
  });

  test('should parse known hosts_ordering', () => {
    let obj = {hosts_ordering: HOSTS_ORDERING_RANDOM};
    let task = Task.fromElement(obj);
    expect(task.hosts_ordering).toEqual(HOSTS_ORDERING_RANDOM);

    obj = {hosts_ordering: HOSTS_ORDERING_REVERSE};
    task = Task.fromElement(obj);
    expect(task.hosts_ordering).toEqual(HOSTS_ORDERING_REVERSE);

    obj = {hosts_ordering: HOSTS_ORDERING_SEQUENTIAL};
    task = Task.fromElement(obj);
    expect(task.hosts_ordering).toEqual(HOSTS_ORDERING_SEQUENTIAL);
  });

  test('should parse last_report', () => {
    const element = {
      _id: 't1',
      last_report: {
        report: {
          _id: 'r1',
        },
      },
    };

    const task = Task.fromElement(element);

    expect(task.id).toEqual('t1');

    expect(task.last_report).toBeInstanceOf(Report);
    expect(task.last_report.id).toEqual('r1');
    expect(task.last_report.entityType).toEqual('report');
  });

  test('should parse current_report', () => {
    const element = {
      _id: 't1',
      current_report: {
        report: {
          _id: 'r1',
        },
      },
    };

    const task = Task.fromElement(element);

    expect(task.id).toEqual('t1');

    expect(task.current_report).toBeInstanceOf(Report);
    expect(task.current_report.id).toEqual('r1');
    expect(task.current_report.entityType).toEqual('report');
  });

  test('should parse config', () => {
    const element = {
      _id: 't1',
      config: {
        _id: 'c1',
      },
    };

    const task = Task.fromElement(element);

    expect(task.id).toEqual('t1');

    expect(task.config).toBeInstanceOf(Model);
    expect(task.config.id).toEqual('c1');
    expect(task.config.entityType).toEqual('scanconfig');
  });

  test('should parse slave', () => {
    const element = {
      _id: 't1',
      slave: {
        _id: 's1',
      },
    };

    const task = Task.fromElement(element);

    expect(task.id).toEqual('t1');

    expect(task.slave).toBeInstanceOf(Model);
    expect(task.slave.id).toEqual('s1');
    expect(task.slave.entityType).toEqual('slave');
  });

  test('should parse target', () => {
    const element = {
      _id: 't1',
      target: {
        _id: 't1',
      },
    };

    const task = Task.fromElement(element);

    expect(task.id).toEqual('t1');

    expect(task.target).toBeInstanceOf(Model);
    expect(task.target.id).toEqual('t1');
    expect(task.target.entityType).toEqual('target');
  });

  test('should parse alerts', () => {
    const element = {
      _id: 't1',
      alert: [
        {
          _id: 'a1',
        },
        {
          _id: 'a2',
        },
      ],
    };

    const task = Task.fromElement(element);

    expect(task.id).toEqual('t1');

    expect(task.alerts[0]).toBeInstanceOf(Model);
    expect(task.alerts[0].id).toEqual('a1');
    expect(task.alerts[0].entityType).toEqual('alert');
    expect(task.alerts[1]).toBeInstanceOf(Model);
    expect(task.alerts[1].entityType).toEqual('alert');
    expect(task.alerts[1].id).toEqual('a2');
  });

  test('should parse scanner', () => {
    const element = {
      _id: 't1',
      scanner: {
        _id: 's1',
      },
    };

    const task = Task.fromElement(element);

    expect(task.id).toEqual('t1');

    expect(task.scanner).toBeInstanceOf(Scanner);
    expect(task.scanner.id).toEqual('s1');
    expect(task.scanner.entityType).toEqual('scanner');
  });

  test('should parse schedule', () => {
    const element = {
      _id: 't1',
      schedule: {
        _id: 's1',
      },
    };

    const task = Task.fromElement(element);

    expect(task.id).toEqual('t1');

    expect(task.schedule).toBeInstanceOf(Schedule);
    expect(task.schedule.id).toEqual('s1');
    expect(task.schedule.entityType).toEqual('schedule');
  });

  test('should parse report counts', () => {
    const element = {
      _id: 't1',
      report_count: {
        __text: '13',
        finished: '14',
      },
    };

    const task = Task.fromElement(element);

    expect(task.id).toEqual('t1');

    expect(task.report_count.total).toEqual(13);
    expect(task.report_count.finished).toEqual(14);
  });

  test('should parse result counts', () => {
    const element = {
      _id: 't1',
      result_count: '666',
    };

    const task = Task.fromElement(element);

    expect(task.id).toEqual('t1');

    expect(task.result_count).toEqual(666);
  });

  test('should parse schedule periods', () => {
    const element = {
      _id: 't1',
      schedule_periods: '666',
    };

    const task = Task.fromElement(element);

    expect(task.id).toEqual('t1');

    expect(task.schedule_periods).toEqual(666);
  });

  test('should parse progress', () => {
    const task1 = Task.fromElement({
      _id: 't1',
    });

    expect(task1.progress).toEqual(0);

    const task2 = Task.fromElement({
      _id: 't1',
      progress: {},
    });
    expect(task2.progress).toEqual(0);

    const task3 = Task.fromElement({
      _id: 't1',
      progress: {
        __text: '66',
      },
    });
    expect(task3.progress).toEqual(66);

    const task4 = Task.fromElement({
      _id: 't1',
      progress: '66',
    });
    expect(task4.progress).toEqual(66);
  });
});

describe(`Task Model methods tests`, () => {
  test('should be a container if target_id is not set', () => {
    const task1 = Task.fromElement({});
    const task2 = Task.fromElement({target: {_id: 'foo'}});

    expect(task1.isContainer()).toEqual(true);
    expect(task2.isContainer()).toEqual(false);
  });

  test('should use status for isActive', () => {
    const statusList = {
      [TASK_STATUS.running]: true,
      [TASK_STATUS.stoprequested]: true,
      [TASK_STATUS.deleterequested]: true,
      [TASK_STATUS.ultimatedeleterequested]: true,
      [TASK_STATUS.resumerequested]: true,
      [TASK_STATUS.requested]: true,
      [TASK_STATUS.stopped]: false,
      [TASK_STATUS.new]: false,
      [TASK_STATUS.interrupted]: false,
      [TASK_STATUS.container]: false,
      [TASK_STATUS.uploading]: false,
      [TASK_STATUS.done]: false,
    };

    for (const [status, exp] of Object.entries(statusList)) {
      const task = Task.fromElement({status});
      expect(task.isActive()).toEqual(exp);
    }
  });

  test('should use status for isRunning', () => {
    const statusList = {
      [TASK_STATUS.running]: true,
      [TASK_STATUS.stoprequested]: false,
      [TASK_STATUS.deleterequested]: false,
      [TASK_STATUS.ultimatedeleterequested]: false,
      [TASK_STATUS.resumerequested]: false,
      [TASK_STATUS.requested]: false,
      [TASK_STATUS.stopped]: false,
      [TASK_STATUS.new]: false,
      [TASK_STATUS.interrupted]: false,
      [TASK_STATUS.container]: false,
      [TASK_STATUS.uploading]: false,
      [TASK_STATUS.done]: false,
    };

    for (const [status, exp] of Object.entries(statusList)) {
      const task = Task.fromElement({status});
      expect(task.isRunning()).toEqual(exp);
    }
  });

  test('should use status for isStopped', () => {
    const statusList = {
      [TASK_STATUS.running]: false,
      [TASK_STATUS.stoprequested]: false,
      [TASK_STATUS.deleterequested]: false,
      [TASK_STATUS.ultimatedeleterequested]: false,
      [TASK_STATUS.resumerequested]: false,
      [TASK_STATUS.requested]: false,
      [TASK_STATUS.stopped]: true,
      [TASK_STATUS.new]: false,
      [TASK_STATUS.interrupted]: false,
      [TASK_STATUS.container]: false,
      [TASK_STATUS.uploading]: false,
      [TASK_STATUS.done]: false,
    };

    for (const [status, exp] of Object.entries(statusList)) {
      const task = Task.fromElement({status});
      expect(task.isStopped()).toEqual(exp);
    }
  });

  test('should use status for isInterrupted', () => {
    const statusList = {
      [TASK_STATUS.running]: false,
      [TASK_STATUS.stoprequested]: false,
      [TASK_STATUS.deleterequested]: false,
      [TASK_STATUS.ultimatedeleterequested]: false,
      [TASK_STATUS.resumerequested]: false,
      [TASK_STATUS.requested]: false,
      [TASK_STATUS.stopped]: false,
      [TASK_STATUS.new]: false,
      [TASK_STATUS.interrupted]: true,
      [TASK_STATUS.container]: false,
      [TASK_STATUS.uploading]: false,
      [TASK_STATUS.done]: false,
    };

    for (const [status, exp] of Object.entries(statusList)) {
      const task = Task.fromElement({status});
      expect(task.isInterrupted()).toEqual(exp);
    }
  });

  test('should use status for isNew', () => {
    const statusList = {
      [TASK_STATUS.running]: false,
      [TASK_STATUS.stoprequested]: false,
      [TASK_STATUS.deleterequested]: false,
      [TASK_STATUS.ultimatedeleterequested]: false,
      [TASK_STATUS.resumerequested]: false,
      [TASK_STATUS.requested]: false,
      [TASK_STATUS.stopped]: false,
      [TASK_STATUS.new]: true,
      [TASK_STATUS.interrupted]: false,
      [TASK_STATUS.container]: false,
      [TASK_STATUS.uploading]: false,
      [TASK_STATUS.done]: false,
    };

    for (const [status, exp] of Object.entries(statusList)) {
      const task = Task.fromElement({status});
      expect(task.isNew()).toEqual(exp);
    }
  });

  test('should be changeable if alterable or new', () => {
    let task = Task.fromElement({status: TASK_STATUS.new, alterable: '0'});
    expect(task.isChangeable()).toEqual(true);

    task = Task.fromElement({status: TASK_STATUS.done, alterable: '1'});
    expect(task.isChangeable()).toEqual(true);
  });
<<<<<<< HEAD
=======

>>>>>>> d8bbf41c
  test('should parse observer strings', () => {
    const task = Task.fromElement({
      observers: 'foo bar',
    });

    const {observers} = task;
    expect(observers.user).toEqual(['foo', 'bar']);
  });
  test('should parse all observers types', () => {
    const task = Task.fromElement({
      observers: {
        __text: 'anon nymous',
        role: [{name: 'lorem'}],
        group: [{name: 'ipsum'}, {name: 'dolor'}],
      },
    });

    const {observers} = task;

    expect(observers.user).toEqual(['anon', 'nymous']);
    expect(observers.role).toEqual([{name: 'lorem'}]);
    expect(observers.group).toEqual([{name: 'ipsum'}, {name: 'dolor'}]);
  });
});<|MERGE_RESOLUTION|>--- conflicted
+++ resolved
@@ -17,7 +17,7 @@
  * Foundation, Inc., 51 Franklin St, Fifth Floor, Boston, MA 02110-1301 USA.
  */
 
-import 'core-js/features/object/entries';
+import 'core-js/fn/object/entries';
 
 import Model from 'gmp/model';
 
@@ -63,6 +63,25 @@
     expect(task.hosts_ordering).toEqual(HOSTS_ORDERING_SEQUENTIAL);
   });
 
+  test('should parse first_report', () => {
+    const element = {
+      _id: 't1',
+      first_report: {
+        report: {
+          _id: 'r1',
+        },
+      },
+    };
+
+    const task = Task.fromElement(element);
+
+    expect(task.id).toEqual('t1');
+
+    expect(task.first_report).toBeInstanceOf(Report);
+    expect(task.first_report.id).toEqual('r1');
+    expect(task.first_report.entityType).toEqual('report');
+  });
+
   test('should parse last_report', () => {
     const element = {
       _id: 't1',
@@ -80,6 +99,25 @@
     expect(task.last_report).toBeInstanceOf(Report);
     expect(task.last_report.id).toEqual('r1');
     expect(task.last_report.entityType).toEqual('report');
+  });
+
+  test('should parse second_last_report', () => {
+    const element = {
+      _id: 't1',
+      second_last_report: {
+        report: {
+          _id: 'r1',
+        },
+      },
+    };
+
+    const task = Task.fromElement(element);
+
+    expect(task.id).toEqual('t1');
+
+    expect(task.second_last_report).toBeInstanceOf(Report);
+    expect(task.second_last_report.id).toEqual('r1');
+    expect(task.second_last_report.entityType).toEqual('report');
   });
 
   test('should parse current_report', () => {
@@ -409,10 +447,7 @@
     task = Task.fromElement({status: TASK_STATUS.done, alterable: '1'});
     expect(task.isChangeable()).toEqual(true);
   });
-<<<<<<< HEAD
-=======
-
->>>>>>> d8bbf41c
+
   test('should parse observer strings', () => {
     const task = Task.fromElement({
       observers: 'foo bar',
