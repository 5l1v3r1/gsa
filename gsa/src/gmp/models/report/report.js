--- conflicted
+++ resolved
@@ -83,11 +83,7 @@
 
     copy.hosts = parseHosts(element, filter);
 
-<<<<<<< HEAD
-    copy.tlsCertificates = parse_tls_certificates(elem, filter);
-=======
-    copy.tls_certificates = parseTlsCertificates(element, filter);
->>>>>>> a1465547
+    copy.tlsCertificates = parseTlsCertificates(element, filter);
 
     delete copy.host;
 
