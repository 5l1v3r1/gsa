--- conflicted
+++ resolved
@@ -28,19 +28,13 @@
 class Cpe extends Info {
   static entityType = 'cpe';
 
-<<<<<<< HEAD
-  parseProperties(elem) {
-    elem = super.parseProperties(elem, 'cpe');
-    const ret = {...elem};
-=======
   static parseElement(element) {
     const ret = super.parseElement(element, 'cpe');
->>>>>>> a1465547
 
-    ret.severity = parseSeverity(elem.max_cvss);
+    ret.severity = parseSeverity(ret.max_cvss);
     delete ret.max_cvss;
 
-    if (isDefined(elem.cves) && isDefined(elem.cves.cve)) {
+    if (isDefined(ret.cves) && isDefined(ret.cves.cve)) {
       ret.cves = map(ret.cves.cve.entry, cve => ({
         id: cve._id,
         severity: parseSeverity(cve.cvss.base_metrics.score.__text),
@@ -49,11 +43,11 @@
       ret.cves = [];
     }
 
-    if (isEmpty(elem.status)) {
+    if (isEmpty(ret.status)) {
       delete ret.status;
     }
 
-    if (isDefined(elem.update_time)) {
+    if (isDefined(ret.update_time)) {
       ret.updateTime = parseDate(ret.update_time);
       delete ret.update_time;
     }
