--- conflicted
+++ resolved
@@ -101,27 +101,19 @@
 class Nvt extends Info {
   static entityType = 'nvt';
 
-<<<<<<< HEAD
-  parseProperties(elem) {
-    elem = super.parseProperties(elem, 'nvt');
-    const ret = {...elem};
-
-    ret.nvtType = elem._type;
-=======
   static parseElement(element) {
     const ret = super.parseElement(element, 'nvt');
 
-    ret.nvt_type = element._type;
->>>>>>> a1465547
+    ret.nvtType = element._type;
 
     ret.oid = isEmpty(ret._oid) ? undefined : ret._oid;
     ret.id = ret.oid;
-    ret.tags = parse_tags(elem.tags);
+    ret.tags = parse_tags(element.tags);
 
     let refs = [];
-    if (isDefined(elem.refs) && isArray(elem.refs.ref)) {
+    if (isDefined(element.refs) && isArray(element.refs.ref)) {
       refs = ret.refs.ref;
-    } else if (isDefined(elem.refs) && isDefined(elem.refs.ref)) {
+    } else if (isDefined(element.refs) && isDefined(element.refs.ref)) {
       refs = [ret.refs.ref];
     }
 
@@ -140,10 +132,10 @@
 
     delete ret.refs;
 
-    ret.severity = parseSeverity(elem.cvss_base);
+    ret.severity = parseSeverity(element.cvss_base);
     delete ret.cvss_base;
 
-    if (isDefined(elem.preferences)) {
+    if (isDefined(element.preferences)) {
       ret.preferences = map(ret.preferences.preference, preference => {
         const pref = {...preference};
         delete pref.nvt;
@@ -153,59 +145,8 @@
       ret.preferences = [];
     }
 
-<<<<<<< HEAD
-    if (isDefined(elem.qod)) {
-      if (isEmpty(elem.qod.value)) {
-=======
-    if (isDefined(ret.cert)) {
-      ret.certs = map(ret.cert.cert_ref, ref => {
-        return {
-          id: ref._id,
-          type: ref._type,
-        };
-      });
-
-      delete ret.cert;
-    } else {
-      ret.certs = [];
-    }
-
-    if (isDefined(ret.cert_refs)) {
-      const crefs = map(ret.cert_refs.cert_ref, ref => {
-        return {
-          id: ref._id,
-          type: ref._type,
-        };
-      });
-      ret.certs = [...ret.certs, ...crefs];
-      delete ret.cert_refs;
-    }
-
-    const xrefs = parse_ids(ret.xrefs, 'NOXREF');
-
-    ret.xrefs = xrefs.map(xref => {
-      let type = 'other';
-      let ref = xref;
-      if (xref.startsWith('URL:')) {
-        type = 'URL';
-        ref = xref.slice(4);
-        if (
-          !ref.startsWith('http://') &&
-          !ref.startsWith('https://') &&
-          !ref.startsWith('ftp://') &&
-          !ref.startsWith('ftps://')
-        ) {
-          ref = 'http://' + ref;
-        }
-      }
-      return {type, ref};
-    });
-
-    delete ret.xref;
-
     if (isDefined(element.qod)) {
       if (isEmpty(element.qod.value)) {
->>>>>>> a1465547
         delete ret.qod.value;
       } else {
         ret.qod.value = parseFloat(element.qod.value);
@@ -219,12 +160,8 @@
     if (isEmpty(element.default_timeout)) {
       delete ret.default_timeout;
     } else {
-<<<<<<< HEAD
-      ret.defaultTimeout = parseFloat(elem.default_timeout);
+      ret.defaultTimeout = parseFloat(element.default_timeout);
       delete ret.default_timeout;
-=======
-      ret.default_timeout = parseFloat(element.default_timeout);
->>>>>>> a1465547
     }
 
     if (isEmpty(element.timeout)) {
