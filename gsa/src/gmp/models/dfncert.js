/* Copyright (C) 2017-2019 Greenbone Networks GmbH
 *
 * SPDX-License-Identifier: GPL-2.0-or-later
 *
 * This program is free software; you can redistribute it and/or
 * modify it under the terms of the GNU General Public License
 * as published by the Free Software Foundation; either version 2
 * of the License, or (at your option) any later version.
 *
 * This program is distributed in the hope that it will be useful,
 * but WITHOUT ANY WARRANTY; without even the implied warranty of
 * MERCHANTABILITY or FITNESS FOR A PARTICULAR PURPOSE.  See the
 * GNU General Public License for more details.
 *
 * You should have received a copy of the GNU General Public License
 * along with this program; if not, write to the Free Software
 * Foundation, Inc., 51 Franklin St, Fifth Floor, Boston, MA 02110-1301 USA.
 */
import {isDefined} from 'gmp/utils/identity';
import {forEach, map} from 'gmp/utils/array';

import {parseSeverity} from 'gmp/parser';

import Info from './info';

class DfnCertAdv extends Info {
  static entityType = 'dfncert';

<<<<<<< HEAD
  parseProperties(elem) {
    elem = super.parseProperties(elem, 'dfn_cert_adv');
    const ret = {...elem};
=======
  static parseElement(element) {
    const ret = super.parseElement(element, 'dfn_cert_adv');
>>>>>>> a1465547

    ret.severity = parseSeverity(elem.max_cvss);
    delete ret.max_cvss;

    const {raw_data} = ret;

    ret.additionalLinks = [];
    ret.cves = [];

    if (isDefined(raw_data) && isDefined(raw_data.entry)) {
      const {entry} = raw_data;

      if (isDefined(entry.link)) {
        forEach(entry.link, link => {
          if (link._rel === 'alternate') {
            ret.advisoryLink = link._href;
          } else {
            ret.additionalLinks.push(link._href);
          }
        });
      }

      if (isDefined(entry.summary)) {
        ret.summary = entry.summary.__text;
      }

      if (isDefined(entry.cve)) {
        ret.cves = map(entry.cve, cve => cve.__text);
      }
    }

    return ret;
  }
}

export default DfnCertAdv;

// vim: set ts=2 sw=2 tw=80:<|MERGE_RESOLUTION|>--- conflicted
+++ resolved
@@ -26,16 +26,10 @@
 class DfnCertAdv extends Info {
   static entityType = 'dfncert';
 
-<<<<<<< HEAD
-  parseProperties(elem) {
-    elem = super.parseProperties(elem, 'dfn_cert_adv');
-    const ret = {...elem};
-=======
   static parseElement(element) {
     const ret = super.parseElement(element, 'dfn_cert_adv');
->>>>>>> a1465547
 
-    ret.severity = parseSeverity(elem.max_cvss);
+    ret.severity = parseSeverity(ret.max_cvss);
     delete ret.max_cvss;
 
     const {raw_data} = ret;
