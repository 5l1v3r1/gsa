/* Copyright (C) 2017-2019 Greenbone Networks GmbH
 *
 * SPDX-License-Identifier: GPL-2.0-or-later
 *
 * This program is free software; you can redistribute it and/or
 * modify it under the terms of the GNU General Public License
 * as published by the Free Software Foundation; either version 2
 * of the License, or (at your option) any later version.
 *
 * This program is distributed in the hope that it will be useful,
 * but WITHOUT ANY WARRANTY; without even the implied warranty of
 * MERCHANTABILITY or FITNESS FOR A PARTICULAR PURPOSE.  See the
 * GNU General Public License for more details.
 *
 * You should have received a copy of the GNU General Public License
 * along with this program; if not, write to the Free Software
 * Foundation, Inc., 51 Franklin St, Fifth Floor, Boston, MA 02110-1301 USA.
 */
import {isModelElement} from '../utils/identity';
import {isEmpty} from '../utils/string';

import Model, {parseModelFromElement} from '../model';
import {
  parseCsv,
  parseSeverity,
  parseTextElement,
  parseYesNo,
  YES_VALUE,
} from '../parser';

import Nvt from './nvt';

export const MANUAL = '1';
export const ANY = '0';

export const ACTIVE_NO_VALUE = '0';
export const ACTIVE_YES_FOR_NEXT_VALUE = '1';
export const ACTIVE_YES_ALWAYS_VALUE = '-1';
export const ACTIVE_YES_UNTIL_VALUE = '-2';

export const DEFAULT_DAYS = 30;
export const DEFAULT_OID_VALUE = '1.3.6.1.4.1.25623.1.0.';

export const TASK_ANY = '';
export const TASK_SELECTED = '0';

export const RESULT_ANY = '';
export const RESULT_UUID = '0';

export const SEVERITY_FALSE_POSITIVE = -1;

class Override extends Model {
  static entityType = 'override';

  static parseElement(element) {
    let ret = super.parseElement(element);

    if (ret.nvt) {
      ret.nvt = Nvt.fromElement(ret.nvt);
      ret.name = ret.nvt.name;
    }

    ret.severity = parseSeverity(ret.severity);

    ret.newSeverity = parseSeverity(ret.new_severity);

    delete ret.new_severity;

    ret = {...ret, ...parseTextElement(ret.text)};

    if (isModelElement(ret.task)) {
      ret.task = parseModelFromElement(ret.task, 'task');
    } else {
      delete ret.task;
    }

    if (isModelElement(ret.result)) {
      ret.result = parseModelFromElement(ret.result, 'result');
    } else {
      delete ret.result;
    }

<<<<<<< HEAD
    ret.active = parseYesNo(elem.active);
    ret.textExcerpt = parseYesNo(elem.textExcerpt);
=======
    ret.active = parseYesNo(element.active);
    ret.text_excerpt = parseYesNo(element.text_excerpt);
>>>>>>> a1465547

    ret.hosts = parseCsv(ret.hosts);

    if (isEmpty(element.port)) {
      delete ret.port;
    }

    return ret;
  }

  isExcerpt() {
    return this.textExcerpt === YES_VALUE;
  }
}

export default Override;

// vim: set ts=2 sw=2 tw=80:<|MERGE_RESOLUTION|>--- conflicted
+++ resolved
@@ -80,13 +80,8 @@
       delete ret.result;
     }
 
-<<<<<<< HEAD
-    ret.active = parseYesNo(elem.active);
-    ret.textExcerpt = parseYesNo(elem.textExcerpt);
-=======
     ret.active = parseYesNo(element.active);
-    ret.text_excerpt = parseYesNo(element.text_excerpt);
->>>>>>> a1465547
+    ret.textExcerpt = parseYesNo(element.text_excerpt);
 
     ret.hosts = parseCsv(ret.hosts);
 
