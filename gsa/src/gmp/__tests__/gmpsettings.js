/* Copyright (C) 2018-2019 Greenbone Networks GmbH
 *
 * SPDX-License-Identifier: GPL-2.0-or-later
 *
 * This program is free software; you can redistribute it and/or
 * modify it under the terms of the GNU General Public License
 * as published by the Free Software Foundation; either version 2
 * of the License, or (at your option) any later version.
 *
 * This program is distributed in the hope that it will be useful,
 * but WITHOUT ANY WARRANTY; without even the implied warranty of
 * MERCHANTABILITY or FITNESS FOR A PARTICULAR PURPOSE.  See the
 * GNU General Public License for more details.
 *
 * You should have received a copy of the GNU General Public License
 * along with this program; if not, write to the Free Software
 * Foundation, Inc., 51 Franklin St, Fifth Floor, Boston, MA 02110-1301 USA.
 */
import GmpSettings, {
  DEFAULT_MANUAL_URL,
  DEFAULT_RELOAD_INTERVAL,
  DEFAULT_PROTOCOLDOC_URL,
  DEFAULT_LOG_LEVEL,
  DEFAULT_RELOAD_INTERVAL_ACTIVE,
  DEFAULT_RELOAD_INTERVAL_INACTIVE,
<<<<<<< HEAD
  DEFAULT_TIMEOUT,
=======
  DEFAULT_REPORT_RESULTS_THRESHOLD,
>>>>>>> be9440ce
} from 'gmp/gmpsettings';

const createStorage = state => {
  const store = {
    ...state,
    setItem: jest.fn((name, value) => (store[name] = '' + value)),
    removeItem: jest.fn(name => delete store[name]),
  };
  return store;
};

describe('GmpSettings tests', () => {
  test('should init with defaults', () => {
    const storage = createStorage();
    const settings = new GmpSettings(storage);

    expect(settings.apiProtocol).toEqual('http:');
    expect(settings.apiServer).toEqual('localhost');
    expect(settings.disableLoginForm).toEqual(false);
    expect(settings.enableStoreDebugLog).toBeUndefined();
    expect(settings.guestUsername).toBeUndefined();
    expect(settings.guestPassword).toBeUndefined();
    expect(settings.logLevel).toEqual(DEFAULT_LOG_LEVEL);
    expect(settings.locale).toBeUndefined();
    expect(settings.manualUrl).toEqual(DEFAULT_MANUAL_URL);
    expect(settings.manualLanguageMapping).toBeUndefined();
    expect(settings.protocolDocUrl).toEqual(DEFAULT_PROTOCOLDOC_URL);
    expect(settings.reloadInterval).toEqual(DEFAULT_RELOAD_INTERVAL);
    expect(settings.reloadIntervalActive).toEqual(
      DEFAULT_RELOAD_INTERVAL_ACTIVE,
    );
    expect(settings.reloadIntervalInactive).toEqual(
      DEFAULT_RELOAD_INTERVAL_INACTIVE,
    );
    expect(settings.reportResultsThreshold).toEqual(
      DEFAULT_REPORT_RESULTS_THRESHOLD,
    );
    expect(settings.token).toBeUndefined();
    expect(settings.timeout).toEqual(DEFAULT_TIMEOUT);
    expect(settings.timezone).toBeUndefined();
    expect(settings.username).toBeUndefined();
    expect(settings.vendorVersion).toBeUndefined();
    expect(settings.vendorLabel).toBeUndefined();

    expect(storage.setItem).toHaveBeenCalledTimes(1);
    expect(storage.setItem).toHaveBeenCalledWith('logLevel', DEFAULT_LOG_LEVEL);
  });

  test('should init with passed options', () => {
    const storage = createStorage();
    const settings = new GmpSettings(storage, {
      apiProtocol: 'http',
      apiServer: 'localhost',
      disableLoginForm: true,
      enableGreenboneSensor: true,
      enableStoreDebugLog: true,
      guestUsername: 'guest',
      guestPassword: 'pass',
      locale: 'en',
      logLevel: 'error',
      manualUrl: 'http://manual',
      manualLanguageMapping: {
        foo: 'bar',
      },
      protocolDocUrl: 'http://protocol',
      reloadInterval: 10,
      reloadIntervalActive: 5,
      reloadIntervalInactive: 60,
      reportResultsThreshold: 10000,
      token: 'atoken',
      timeout: 30000,
      timezone: 'cet',
      username: 'foo',
      vendorVersion: 'foo',
      vendorLabel: 'foo.bar',
    });

    expect(settings.apiProtocol).toEqual('http');
    expect(settings.apiServer).toEqual('localhost');
    expect(settings.disableLoginForm).toEqual(true);
    expect(settings.enableGreenboneSensor).toEqual(true);
    expect(settings.enableStoreDebugLog).toEqual(true);
    expect(settings.guestUsername).toEqual('guest');
    expect(settings.guestPassword).toEqual('pass');
    expect(settings.locale).toBeUndefined();
    expect(settings.logLevel).toEqual('error');
    expect(settings.manualUrl).toEqual('http://manual');
    expect(settings.manualLanguageMapping).toEqual({foo: 'bar'});
    expect(settings.protocolDocUrl).toEqual('http://protocol');
    expect(settings.reloadInterval).toEqual(10);
    expect(settings.reloadIntervalActive).toEqual(5);
    expect(settings.reloadIntervalInactive).toEqual(60);
    expect(settings.reportResultsThreshold).toEqual(10000);
    expect(settings.token).toBeUndefined();
    expect(settings.timeout).toEqual(30000);
    expect(settings.timezone).toBeUndefined();
    expect(settings.username).toBeUndefined();
    expect(settings.vendorVersion).toEqual('foo');
    expect(settings.vendorLabel).toEqual('foo.bar');

    expect(storage.setItem).toHaveBeenCalledTimes(2);
    expect(storage.setItem).toHaveBeenNthCalledWith(
      1,
      'enableStoreDebugLog',
      '1',
    );
    expect(storage.setItem).toHaveBeenNthCalledWith(2, 'logLevel', 'error');
  });

  test('should init from store', () => {
    const storage = createStorage({
      enableStoreDebugLog: '0',
      locale: 'en',
      logLevel: 'error',
      timezone: 'cet',
      token: 'atoken',
      username: 'foo',
    });

    const settings = new GmpSettings(storage, {
      // pass server and protocol. location defaults may not reliable on
      // different test environments
      apiProtocol: 'http',
      apiServer: 'foo',
    });

    expect(settings.apiProtocol).toEqual('http');
    expect(settings.apiServer).toEqual('foo');
    expect(settings.enableGreenboneSensor).toEqual(false);
    expect(settings.enableStoreDebugLog).toEqual(false);
    expect(settings.locale).toEqual('en');
    expect(settings.logLevel).toEqual('error');
    expect(settings.manualUrl).toEqual(DEFAULT_MANUAL_URL);
    expect(settings.manualLanguageMapping).toBeUndefined();
    expect(settings.protocolDocUrl).toEqual(DEFAULT_PROTOCOLDOC_URL);
    expect(settings.reloadInterval).toEqual(DEFAULT_RELOAD_INTERVAL);
    expect(settings.reloadIntervalActive).toEqual(
      DEFAULT_RELOAD_INTERVAL_ACTIVE,
    );
    expect(settings.reloadIntervalInactive).toEqual(
      DEFAULT_RELOAD_INTERVAL_INACTIVE,
    );
    expect(settings.reportResultsThreshold).toEqual(
      DEFAULT_REPORT_RESULTS_THRESHOLD,
    );
    expect(settings.token).toEqual('atoken');
    expect(settings.timeout).toEqual(DEFAULT_TIMEOUT);
    expect(settings.timezone).toEqual('cet');
    expect(settings.username).toEqual('foo');

    expect(storage.setItem).toHaveBeenCalledTimes(1);
    expect(storage.setItem).toHaveBeenCalledWith('logLevel', 'error');
  });

  test('should ensure options override settings from storage', () => {
    const storage = createStorage({
      apiProtocol: 'https',
      apiServer: 'foo.bar',
      enableStoreDebugLog: '0',
      locale: 'de',
      logLevel: 'error',
      manualUrl: 'http://ipsum',
      manualLanguageMapping: {lorem: 'ipsum'},
      protocolDocUrl: 'http://lorem',
      reloadInterval: 20,
      reloadIntervalActive: 20,
      reloadIntervalInactive: 20,
      reportResultsThreshold: 500,
      token: 'btoken',
      timeout: 10000,
      timezone: 'cest',
      username: 'bar',
      vendorVersion: 'foo',
      vendorLabel: 'foo.bar',
    });

    const settings = new GmpSettings(storage, {
      apiProtocol: 'http',
      apiServer: 'localhost',
      enableStoreDebugLog: true,
      locale: 'en',
      logLevel: 'debug',
      manualUrl: 'http://manual',
      manualLanguageMapping: {foo: 'bar'},
      protocolDocUrl: 'http://protocol',
      reloadInterval: 10,
      reloadIntervalActive: 5,
      reloadIntervalInactive: 60,
      reportResultsThreshold: 10000,
      token: 'atoken',
      timeout: 30000,
      timezone: 'cet',
      username: 'foo',
      vendorVersion: 'bar',
      vendorLabel: 'bar.foo',
    });

    expect(settings.apiProtocol).toEqual('http');
    expect(settings.apiServer).toEqual('localhost');
    expect(settings.enableStoreDebugLog).toEqual(true);
    expect(settings.locale).toEqual('de');
    expect(settings.logLevel).toEqual('debug');
    expect(settings.manualUrl).toEqual('http://manual');
    expect(settings.manualLanguageMapping).toEqual({foo: 'bar'});
    expect(settings.protocolDocUrl).toEqual('http://protocol');
    expect(settings.reloadInterval).toEqual(10);
    expect(settings.reloadIntervalActive).toEqual(5);
    expect(settings.reloadIntervalInactive).toEqual(60);
    expect(settings.reportResultsThreshold).toEqual(10000);
    expect(settings.token).toEqual('btoken');
    expect(settings.timeout).toEqual(30000);
    expect(settings.timezone).toEqual('cest');
    expect(settings.username).toEqual('bar');
    expect(settings.vendorVersion).toEqual('bar');
    expect(settings.vendorLabel).toEqual('bar.foo');

    expect(storage.setItem).toHaveBeenCalledTimes(2);
    expect(storage.setItem).toHaveBeenNthCalledWith(
      1,
      'enableStoreDebugLog',
      '1',
    );
    expect(storage.setItem).toHaveBeenNthCalledWith(2, 'logLevel', 'debug');
  });

  test('should delete settings from storage', () => {
    const storage = createStorage({
      enableStoreDebugLog: '1',
      locale: 'en',
      logLevel: 'error',
      token: 'atoken',
      timezone: 'cet',
      username: 'foo',
    });

    const settings = new GmpSettings(storage, {});

    expect(settings.enableStoreDebugLog).toEqual(true);
    expect(settings.locale).toEqual('en');
    expect(settings.logLevel).toEqual('error');
    expect(settings.token).toEqual('atoken');
    expect(settings.timezone).toEqual('cet');
    expect(settings.username).toEqual('foo');

    expect(storage.setItem).toHaveBeenCalledTimes(1);
    expect(storage.setItem).toHaveBeenCalledWith('logLevel', 'error');

    settings.enableStoreDebugLog = undefined;
    expect(storage.removeItem).toBeCalledWith('enableStoreDebugLog');

    settings.locale = undefined;
    expect(storage.removeItem).toBeCalledWith('locale');

    settings.logLevel = undefined;
    expect(storage.removeItem).toBeCalledWith('logLevel');

    settings.token = undefined;
    expect(storage.removeItem).toBeCalledWith('token');

    settings.timezone = undefined;
    expect(storage.removeItem).toBeCalledWith('timezone');

    settings.username = undefined;
    expect(storage.removeItem).toBeCalledWith('username');
  });

  test('should freeze properties', () => {
    const storage = createStorage();
    const settings = new GmpSettings(storage, {
      apiProtocol: 'http',
      apiServer: 'localhost',
      disableLoginForm: true,
      enableGreenboneSensor: true,
      guestUsername: 'guest',
      guestPassword: 'pass',
      locale: 'en',
      logLevel: 'error',
      manualUrl: 'http://manual',
      manualLanguageMapping: {foo: 'bar'},
      protocolDocUrl: 'http://protocol',
      reloadInterval: 10,
      token: 'atoken',
      timeout: 30000,
      timezone: 'cet',
      username: 'foo',
      vendorVersion: 'foobar',
      vendorLabel: 'foo.bar',
    });

    expect(() => {
      settings.apiServer = 'foo';
    }).toThrow();
    expect(settings.apiServer).toEqual('localhost');
    expect(() => {
      settings.apiProtocol = 'foo';
    }).toThrow();
    expect(settings.apiProtocol).toEqual('http');
    expect(() => {
      settings.disableLoginForm = false;
    }).toThrow();
    expect(settings.disableLoginForm).toEqual(true);
    expect(() => {
      settings.enableGreenboneSensor = false;
    }).toThrow();
    expect(settings.enableGreenboneSensor).toEqual(true);
    expect(() => {
      settings.guestUsername = 'foo';
    }).toThrow();
    expect(settings.guestUsername).toEqual('guest');
    expect(() => {
      settings.guestPassword = 'foo';
    }).toThrow();
    expect(settings.guestPassword).toEqual('pass');
    expect(() => {
      settings.manualUrl = 'foo';
    }).toThrow();
    expect(settings.manualUrl).toEqual('http://manual');
    expect(() => {
      settings.manualLanguageMapping = {lorem: 'ipsum'};
    }).toThrow();
    expect(settings.manualLanguageMapping).toEqual({foo: 'bar'});
    expect(() => {
      settings.protocolDocUrl = 'foo';
    }).toThrow();
    expect(settings.protocolDocUrl).toEqual('http://protocol');
    expect(() => {
      settings.vendorVersion = 'barfoo';
    }).toThrow();
    expect(settings.vendorVersion).toEqual('foobar');
    expect(() => {
      settings.vendorLabel = 'bar.foo';
    }).toThrow();
    expect(settings.vendorLabel).toEqual('foo.bar');
  });
});

// vim: set ts=2 sw=2 tw=80:<|MERGE_RESOLUTION|>--- conflicted
+++ resolved
@@ -23,11 +23,8 @@
   DEFAULT_LOG_LEVEL,
   DEFAULT_RELOAD_INTERVAL_ACTIVE,
   DEFAULT_RELOAD_INTERVAL_INACTIVE,
-<<<<<<< HEAD
   DEFAULT_TIMEOUT,
-=======
   DEFAULT_REPORT_RESULTS_THRESHOLD,
->>>>>>> be9440ce
 } from 'gmp/gmpsettings';
 
 const createStorage = state => {
