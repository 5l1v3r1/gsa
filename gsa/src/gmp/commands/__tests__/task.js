/* Copyright (C) 2019 Greenbone Networks GmbH
 *
 * SPDX-License-Identifier: GPL-2.0-or-later
 *
 * This program is free software; you can redistribute it and/or
 * modify it under the terms of the GNU General Public License
 * as published by the Free Software Foundation; either version 2
 * of the License, or (at your option) any later version.
 *
 * This program is distributed in the hope that it will be useful,
 * but WITHOUT ANY WARRANTY; without even the implied warranty of
 * MERCHANTABILITY or FITNESS FOR A PARTICULAR PURPOSE.  See the
 * GNU General Public License for more details.
 *
 * You should have received a copy of the GNU General Public License
 * along with this program; if not, write to the Free Software
 * Foundation, Inc., 51 Franklin St, Fifth Floor, Boston, MA 02110-1301 USA.
 */
import {TaskCommand} from '../tasks';

import {createActionResultResponse, createHttp} from '../testing';
import {
  HOSTS_ORDERING_RANDOM,
  AUTO_DELETE_KEEP_DEFAULT_VALUE,
  AUTO_DELETE_KEEP,
} from 'gmp/models/task';
import {
  OPENVAS_SCANNER_TYPE,
  OPENVAS_DEFAULT_SCANNER_ID,
} from 'gmp/models/scanner';

describe('TaskCommand tests', () => {
  test('should create new task', () => {
    const response = createActionResultResponse();
    const fakeHttp = createHttp(response);

    expect.hasAssertions();

    const cmd = new TaskCommand(fakeHttp);
    return cmd
      .create({
        alterable: 0,
        apply_overrides: 0,
        auto_delete: AUTO_DELETE_KEEP,
        comment: 'comment',
        config_id: 'c1',
        hosts_ordering: HOSTS_ORDERING_RANDOM,
        in_assets: 0,
        max_checks: 10,
        max_hosts: 10,
        min_qod: 70,
        name: 'foo',
        scanner_id: OPENVAS_DEFAULT_SCANNER_ID,
        scanner_type: OPENVAS_SCANNER_TYPE,
        target_id: 't1',
      })
      .then(resp => {
        expect(fakeHttp.request).toHaveBeenCalledWith('post', {
          data: {
            add_tag: undefined,
            'alert_ids:': [],
            alterable: 0,
            apply_overrides: 0,
            auto_delete: AUTO_DELETE_KEEP,
            auto_delete_data: undefined,
            cmd: 'create_task',
            comment: 'comment',
            config_id: 'c1',
            hosts_ordering: HOSTS_ORDERING_RANDOM,
            in_assets: 0,
            max_checks: 10,
            max_hosts: 10,
            min_qod: 70,
            name: 'foo',
            scanner_id: OPENVAS_DEFAULT_SCANNER_ID,
            scanner_type: OPENVAS_SCANNER_TYPE,
            schedule_id: undefined,
            schedule_periods: undefined,
            source_iface: undefined,
            tag_id: undefined,
            target_id: 't1',
            usage_type: 'scan',
          },
        });

        const {data} = resp;
        expect(data.id).toEqual('foo');
      });
  });

  test('should create new task with all parameters', () => {
    const response = createActionResultResponse();
    const fakeHttp = createHttp(response);

    expect.hasAssertions();

    const cmd = new TaskCommand(fakeHttp);
    return cmd
      .create({
        add_tag: 1,
        alterable: 0,
        alert_ids: ['a1', 'a2'],
        apply_overrides: 0,
        auto_delete: AUTO_DELETE_KEEP,
        auto_delete_data: AUTO_DELETE_KEEP_DEFAULT_VALUE,
        comment: 'comment',
        config_id: 'c1',
        hosts_ordering: HOSTS_ORDERING_RANDOM,
        in_assets: 0,
        max_checks: 10,
        max_hosts: 10,
        min_qod: 70,
        name: 'foo',
        scanner_id: OPENVAS_DEFAULT_SCANNER_ID,
        scanner_type: OPENVAS_SCANNER_TYPE,
        schedule_id: 's1',
        schedule_periods: 1,
        source_iface: 'eth0',
        tag_id: 't1',
        target_id: 't1',
      })
      .then(resp => {
        expect(fakeHttp.request).toHaveBeenCalledWith('post', {
          data: {
            add_tag: 1,
            'alert_ids:': ['a1', 'a2'],
            alterable: 0,
            apply_overrides: 0,
            auto_delete: AUTO_DELETE_KEEP,
            auto_delete_data: AUTO_DELETE_KEEP_DEFAULT_VALUE,
            cmd: 'create_task',
            comment: 'comment',
            config_id: 'c1',
            hosts_ordering: HOSTS_ORDERING_RANDOM,
            in_assets: 0,
            max_checks: 10,
            max_hosts: 10,
            min_qod: 70,
            name: 'foo',
            scanner_id: OPENVAS_DEFAULT_SCANNER_ID,
            scanner_type: OPENVAS_SCANNER_TYPE,
            schedule_id: 's1',
            schedule_periods: 1,
            source_iface: 'eth0',
            tag_id: 't1',
            target_id: 't1',
            usage_type: 'scan',
          },
        });

        const {data} = resp;
        expect(data.id).toEqual('foo');
      });
  });

  test('should create new container task', () => {
    const response = createActionResultResponse();
    const fakeHttp = createHttp(response);

    expect.hasAssertions();

    const cmd = new TaskCommand(fakeHttp);
    return cmd
      .createContainer({
        name: 'foo',
        comment: 'comment',
      })
      .then(resp => {
        expect(fakeHttp.request).toHaveBeenCalledWith('post', {
          data: {
<<<<<<< HEAD
=======
            auto_delete_data: AUTO_DELETE_KEEP_DEFAULT_VALUE,
>>>>>>> fe66448a
            cmd: 'create_container_task',
            comment: 'comment',
            name: 'foo',
            usage_type: 'scan',
          },
        });

        const {data} = resp;
        expect(data.id).toEqual('foo');
      });
  });

  test('should save task', () => {
    const response = createActionResultResponse();
    const fakeHttp = createHttp(response);

    expect.hasAssertions();

    const cmd = new TaskCommand(fakeHttp);
    return cmd
      .save({
        alterable: 0,
        apply_overrides: 0,
        auto_delete: AUTO_DELETE_KEEP,
        comment: 'comment',
        hosts_ordering: HOSTS_ORDERING_RANDOM,
        id: 'task1',
        in_assets: 0,
        max_checks: 10,
        max_hosts: 10,
        min_qod: 70,
        name: 'foo',
      })
      .then(resp => {
        expect(fakeHttp.request).toHaveBeenCalledWith('post', {
          data: {
            'alert_ids:': [],
            alterable: 0,
            apply_overrides: 0,
            auto_delete: AUTO_DELETE_KEEP,
            auto_delete_data: undefined,
            cmd: 'save_task',
            comment: 'comment',
            config_id: 0,
            hosts_ordering: HOSTS_ORDERING_RANDOM,
            in_assets: 0,
            max_checks: 10,
            max_hosts: 10,
            min_qod: 70,
            name: 'foo',
            scanner_id: 0,
            scanner_type: undefined,
            schedule_id: 0,
            schedule_periods: undefined,
            source_iface: undefined,
            task_id: 'task1',
            target_id: 0,
            usage_type: 'scan',
          },
        });

        const {data} = resp;
        expect(data.id).toEqual('foo');
      });
  });

  test('should save task with all parameters', () => {
    const response = createActionResultResponse();
    const fakeHttp = createHttp(response);

    expect.hasAssertions();

    const cmd = new TaskCommand(fakeHttp);
    return cmd
      .save({
        alterable: 0,
        alert_ids: ['a1', 'a2'],
        apply_overrides: 0,
        auto_delete: AUTO_DELETE_KEEP,
        auto_delete_data: AUTO_DELETE_KEEP_DEFAULT_VALUE,
        comment: 'comment',
        config_id: 'c1',
        hosts_ordering: HOSTS_ORDERING_RANDOM,
        id: 'task1',
        in_assets: 0,
        max_checks: 10,
        max_hosts: 10,
        min_qod: 70,
        name: 'foo',
        scanner_id: OPENVAS_DEFAULT_SCANNER_ID,
        scanner_type: OPENVAS_SCANNER_TYPE,
        schedule_id: 's1',
        schedule_periods: 1,
        source_iface: 'eth0',
        target_id: 't1',
      })
      .then(resp => {
        expect(fakeHttp.request).toHaveBeenCalledWith('post', {
          data: {
            'alert_ids:': ['a1', 'a2'],
            alterable: 0,
            apply_overrides: 0,
            auto_delete: AUTO_DELETE_KEEP,
            auto_delete_data: AUTO_DELETE_KEEP_DEFAULT_VALUE,
            cmd: 'save_task',
            comment: 'comment',
            config_id: 'c1',
            hosts_ordering: HOSTS_ORDERING_RANDOM,
            in_assets: 0,
            max_checks: 10,
            max_hosts: 10,
            min_qod: 70,
            name: 'foo',
            scanner_id: OPENVAS_DEFAULT_SCANNER_ID,
            scanner_type: OPENVAS_SCANNER_TYPE,
            schedule_id: 's1',
            schedule_periods: 1,
            source_iface: 'eth0',
            task_id: 'task1',
            target_id: 't1',
            usage_type: 'scan',
          },
        });

        const {data} = resp;
        expect(data.id).toEqual('foo');
      });
  });
});<|MERGE_RESOLUTION|>--- conflicted
+++ resolved
@@ -168,10 +168,7 @@
       .then(resp => {
         expect(fakeHttp.request).toHaveBeenCalledWith('post', {
           data: {
-<<<<<<< HEAD
-=======
             auto_delete_data: AUTO_DELETE_KEEP_DEFAULT_VALUE,
->>>>>>> fe66448a
             cmd: 'create_container_task',
             comment: 'comment',
             name: 'foo',
