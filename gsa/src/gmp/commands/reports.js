--- conflicted
+++ resolved
@@ -129,7 +129,7 @@
   getDelta(
     {id},
     {id: delta_report_id},
-    {filter, details = 1, ...options} = {},
+    {filter, details = true, ...options} = {},
   ) {
     return this.httpGet(
       {
@@ -137,7 +137,7 @@
         delta_report_id,
         filter,
         ignore_pagination: 1,
-        details,
+        details: convertBoolean(details),
       },
       options,
     ).then(this.transformResponse);
@@ -145,20 +145,21 @@
 
   get(
     {id},
-    {filter, details = 1, ignorePagination = 1, lean = 1, ...options} = {},
+    {
+      filter,
+      details = true,
+      ignorePagination = true,
+      lean = true,
+      ...options
+    } = {},
   ) {
     return this.httpGet(
       {
         id,
         filter,
-<<<<<<< HEAD
-        lean,
-        ignore_pagination: ignorePagination,
-        details,
-=======
+        lean: convertBoolean(lean),
+        ignore_pagination: convertBoolean(ignorePagination),
         details: convertBoolean(details),
-        ignore_pagination: 1,
->>>>>>> be9440ce
       },
       options,
     ).then(this.transformResponse);
