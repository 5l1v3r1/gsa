/* Copyright (C) 2016-2019 Greenbone Networks GmbH
 *
 * SPDX-License-Identifier: GPL-2.0-or-later
 *
 * This program is free software; you can redistribute it and/or
 * modify it under the terms of the GNU General Public License
 * as published by the Free Software Foundation; either version 2
 * of the License, or (at your option) any later version.
 *
 * This program is distributed in the hope that it will be useful,
 * but WITHOUT ANY WARRANTY; without even the implied warranty of
 * MERCHANTABILITY or FITNESS FOR A PARTICULAR PURPOSE.  See the
 * GNU General Public License for more details.
 *
 * You should have received a copy of the GNU General Public License
 * along with this program; if not, write to the Free Software
 * Foundation, Inc., 51 Franklin St, Fifth Floor, Boston, MA 02110-1301 USA.
 */
import logger from '../log';

import {isDefined} from '../utils/identity';

import registerCommand from '../command';

import Report from '../models/report';

import {ALL_FILTER} from '../models/filter';

import DefaultTransform from '../http/transform/default';

import EntitiesCommand from './entities';
import EntityCommand from './entity';

const log = logger.getLogger('gmp.commands.reports');

export class ReportsCommand extends EntitiesCommand {
  constructor(http) {
    super(http, 'report', Report);
  }

  getEntitiesResponse(root) {
    return root.get_reports.get_reports_response;
  }

  getSeverityAggregates({filter} = {}) {
    return this.getAggregates({
      aggregate_type: 'report',
      group_column: 'severity',
      filter,
    });
  }

  getHighResultsAggregates({filter} = {}) {
    return this.getAggregates({
      aggregate_type: 'report',
      group_column: 'date',
      dataColumns: ['high', 'high_per_host'],
      filter,
    });
  }

  get(params, options) {
    return super.get(
      {
        details: 0, // ensure to request no details by default
        ...params,
      },
      options,
    );
  }
}

export class ReportCommand extends EntityCommand {
  constructor(http) {
    super(http, 'report', Report);
  }

  import(args) {
    const {task_id, in_assets = 1, xml_file} = args;
    log.debug('Creating report', args);
    return this.httpPost({
      cmd: 'create_report',
      task_id,
      in_assets,
      xml_file,
    });
  }

  download({id}, {reportFormatId, deltaReportId, filter}) {
    return this.httpGet(
      {
        cmd: 'get_report',
        delta_report_id: deltaReportId,
        details: 1,
        report_id: id,
        report_format_id: reportFormatId,
        filter: isDefined(filter) ? filter.all() : ALL_FILTER,
        details: 1,
      },
      {transform: DefaultTransform, responseType: 'arraybuffer'},
    );
  }

  addAssets({id}, {filter = ''}) {
    return this.httpPost({
      cmd: 'create_asset',
      report_id: id,
      filter,
    });
  }

  removeAssets({id}, {filter = ''}) {
    return this.httpPost({
      cmd: 'delete_asset',
      report_id: id,
      filter,
    });
  }

  alert({alert_id, report_id, filter}) {
    return this.httpPost({
      cmd: 'report_alert',
      alert_id,
      report_id,
      filter,
    });
  }

  getDelta(
    {id},
    {id: delta_report_id},
    {filter, details = 1, ...options} = {},
  ) {
    return this.httpGet(
      {
        id,
        delta_report_id,
        filter,
        ignore_pagination: 1,
        details,
      },
      options,
    ).then(this.transformResponse);
  }

<<<<<<< HEAD
  get(
    {id},
    {filter, details = 1, ignorePagination = 1, lean = 1, ...options} = {},
  ) {
=======
  get({id}, {filter, details, ...options} = {}) {
>>>>>>> 234e05a8
    return this.httpGet(
      {
        id,
        filter,
<<<<<<< HEAD
        lean,
        ignore_pagination: ignorePagination,
        details,
=======
        details,
        ignore_pagination: 1,
>>>>>>> 234e05a8
      },
      options,
    ).then(this.transformResponse);
  }

  getElementFromRoot(root) {
    return root.get_report.get_reports_response.report;
  }
}

registerCommand('report', ReportCommand);
registerCommand('reports', ReportsCommand);

// vim: set ts=2 sw=2 tw=80:<|MERGE_RESOLUTION|>--- conflicted
+++ resolved
@@ -95,7 +95,6 @@
         report_id: id,
         report_format_id: reportFormatId,
         filter: isDefined(filter) ? filter.all() : ALL_FILTER,
-        details: 1,
       },
       {transform: DefaultTransform, responseType: 'arraybuffer'},
     );
@@ -143,26 +142,17 @@
     ).then(this.transformResponse);
   }
 
-<<<<<<< HEAD
   get(
     {id},
     {filter, details = 1, ignorePagination = 1, lean = 1, ...options} = {},
   ) {
-=======
-  get({id}, {filter, details, ...options} = {}) {
->>>>>>> 234e05a8
     return this.httpGet(
       {
         id,
         filter,
-<<<<<<< HEAD
         lean,
         ignore_pagination: ignorePagination,
         details,
-=======
-        details,
-        ignore_pagination: 1,
->>>>>>> 234e05a8
       },
       options,
     ).then(this.transformResponse);
