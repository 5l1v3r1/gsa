# Copyright (C) 2009-2018 Greenbone Networks GmbH
#
# SPDX-License-Identifier: GPL-2.0-or-later
#
# This program is free software; you can redistribute it and/or
# modify it under the terms of the GNU General Public License
# as published by the Free Software Foundation; either version 2
# of the License, or (at your option) any later version.
#
# This program is distributed in the hope that it will be useful,
# but WITHOUT ANY WARRANTY; without even the implied warranty of
# MERCHANTABILITY or FITNESS FOR A PARTICULAR PURPOSE.  See the
# GNU General Public License for more details.
#
# You should have received a copy of the GNU General Public License
# along with this program; if not, write to the Free Software
# Foundation, Inc., 51 Franklin St, Fifth Floor, Boston, MA 02110-1301 USA.

cmake_minimum_required (VERSION 3.0)

message ("-- Configuring Greenbone Security Assistant...")

# VERSION: Set patch version for stable releases, e.g. "9.0.0",
#          unset patch version for prereleases, e.g. "9.0"
project (greenbone-security-assistant
<<<<<<< HEAD
         VERSION 20.04
=======
         VERSION 9.0.0
>>>>>>> 0e422da6
         LANGUAGES C)

if (POLICY CMP0005)
  cmake_policy (SET CMP0005 NEW)
endif (POLICY CMP0005)

SET(CMAKE_MODULE_PATH ${PROJECT_SOURCE_DIR}/cmake)

if (NOT CMAKE_BUILD_TYPE)
  set (CMAKE_BUILD_TYPE Debug)
endif (NOT CMAKE_BUILD_TYPE)

## Retrieve git revision (at configure time)
include (GetGit)

if (NOT CMAKE_BUILD_TYPE MATCHES "Release")
  if (EXISTS "${CMAKE_SOURCE_DIR}/.git/")
    if (GIT_FOUND)
      Git_GET_REVISION(${CMAKE_SOURCE_DIR} ProjectRevision)
      set (GIT_REVISION "~git-${ProjectRevision}")
    else (GIT_FOUND)
      set (GIT_REVISION "~git")
    endif (GIT_FOUND)
  endif (EXISTS "${CMAKE_SOURCE_DIR}/.git/")
endif (NOT CMAKE_BUILD_TYPE MATCHES "Release")

# set if this is in prerelease status, starting at 0 before first beta release,
# unset if this is a stable release series.
# set (PROJECT_BETA_RELEASE 0)

if (GIT_REVISION)
  set (PROJECT_VERSION_GIT "${GIT_REVISION}")
else (GIT_REVISION)
  set (PROJECT_VERSION_GIT "")
endif (GIT_REVISION)

string(LENGTH ${PROJECT_VERSION_MINOR} PROJECT_VERSION_MINOR_LENGTH)

if (PROJECT_VERSION_MINOR_LENGTH LESS 2)
  set (PROJECT_VERSION_MINOR_STRING "0${PROJECT_VERSION_MINOR}")
else ()
  set (PROJECT_VERSION_MINOR_STRING "${PROJECT_VERSION_MINOR}")
endif ()

# If PROJECT_BETA_RELEASE is set to "0", the version string will be set to:
#   "major.minor+alpha"
# If PROJECT_BETA_RELEASE is set otherwise, the version string will be set to:
#   "major.minor+beta${PROJECT_BETA_RELEASE}"
# If PROJECT_BETA_RELEASE is NOT set, the version string will be set to:
#   "major.minor.patch"
if (DEFINED PROJECT_BETA_RELEASE AND NOT PROJECT_BETA_RELEASE STREQUAL "")
  if (PROJECT_BETA_RELEASE STREQUAL "0")
    set (PROJECT_VERSION_SUFFIX "+alpha")
  else (PROJECT_BETA_RELEASE STREQUAL "0")
    set (PROJECT_VERSION_SUFFIX "+beta${PROJECT_BETA_RELEASE}")
  endif (PROJECT_BETA_RELEASE STREQUAL "0")
elseif (DEFINED PROJECT_VERSION_PATCH AND NOT PROJECT_VERSION_PATCH STREQUAL "")
  set (PROJECT_VERSION_SUFFIX ".${PROJECT_VERSION_PATCH}")
endif (DEFINED PROJECT_BETA_RELEASE AND NOT PROJECT_BETA_RELEASE STREQUAL "")

set (PROJECT_VERSION_STRING "${PROJECT_VERSION_MAJOR}.${PROJECT_VERSION_MINOR_STRING}${PROJECT_VERSION_SUFFIX}${PROJECT_VERSION_GIT}")
message (STATUS "Building version ${PROJECT_VERSION_STRING}")

set (GSAD_VERSION "${PROJECT_VERSION_STRING}")

message (STATUS "Building GSA version ${PROJECT_VERSION_STRING}")

configure_file (VERSION.in VERSION)

## make format
message (STATUS "Looking for clang-format...")
find_program (CLANG_FORMAT clang-format)

if (CLANG_FORMAT)
  message (STATUS "Looking for clang-format... ${CLANG_FORMAT}")
  add_custom_target(format COMMAND ${CLANG_FORMAT} "-i" "./gsad/src/*.c"
                    "./gsad/src/*.h" WORKING_DIRECTORY "${CMAKE_SOURCE_DIR}")
else (CLANG_FORMAT)
  message (STATUS "clang-format not found...")
endif (CLANG_FORMAT)

## CPack configuration

set (CPACK_CMAKE_GENERATOR "Unix Makefiles")
set (CPACK_GENERATOR "TGZ")
set (CPACK_INSTALL_CMAKE_PROJECTS ".;greenbone-security-assistant;ALL;/")
set (CPACK_MODULE_PATH "")
set (CPACK_RESOURCE_FILE_LICENSE "${CMAKE_SOURCE_DIR}/LICENSE")
set (CPACK_RESOURCE_FILE_README "${CMAKE_SOURCE_DIR}/README.md")
set (CPACK_RESOURCE_FILE_WELCOME "${CMAKE_SOURCE_DIR}/README.md")
set (CPACK_SOURCE_GENERATOR "TGZ")
set (CPACK_SOURCE_TOPLEVEL_TAG "")
set (CPACK_SYSTEM_NAME "")
set (CPACK_TOPLEVEL_TAG "")

set (CPACK_PACKAGE_VERSION "${PROJECT_VERSION_STRING}${PROJECT_VERSION_GIT}")

set (CPACK_PACKAGE_FILE_NAME "${PROJECT_NAME}-${CPACK_PACKAGE_VERSION}")
set (CPACK_SOURCE_PACKAGE_FILE_NAME "${PROJECT_NAME}-${CPACK_PACKAGE_VERSION}")
set (CPACK_PACKAGE_VENDOR "Greenbone Networks")
set (CPACK_SOURCE_IGNORE_FILES
    "${CMAKE_BINARY_DIR}"
    "/.git/"
    "swp$"
)

include (CPack)

## Variables

if (NOT SYSCONFDIR)
  set (SYSCONFDIR "${CMAKE_INSTALL_PREFIX}/etc")
endif (NOT SYSCONFDIR)

if (NOT EXEC_PREFIX)
  set (EXEC_PREFIX "${CMAKE_INSTALL_PREFIX}")
endif (NOT EXEC_PREFIX)

if (NOT BINDIR)
  set (BINDIR "${EXEC_PREFIX}/bin")
endif (NOT BINDIR)

if (NOT SBINDIR)
  set (SBINDIR "${EXEC_PREFIX}/sbin")
endif (NOT SBINDIR)

if (NOT LIBDIR)
  set (LIBDIR "${EXEC_PREFIX}/lib")
endif (NOT LIBDIR)

if (NOT LOCALSTATEDIR)
  set (LOCALSTATEDIR "${CMAKE_INSTALL_PREFIX}/var")
endif (NOT LOCALSTATEDIR)

if (NOT INCLUDEDIR)
  set (INCLUDEDIR "${CMAKE_INSTALL_PREFIX}/include")
endif (NOT INCLUDEDIR)

if (NOT DATADIR)
  set (DATADIR "${CMAKE_INSTALL_PREFIX}/share")
endif (NOT DATADIR)

if (NOT GSAD_PID_DIR)
  set (GSAD_PID_DIR "${LOCALSTATEDIR}/run")
endif (NOT GSAD_PID_DIR)

if (NOT GVM_STATE_DIR)
  set (GVM_STATE_DIR "${LOCALSTATEDIR}/lib/gvm")
else (NOT GVM_STATE_DIR)
  set (GVM_STATE_DIR "${GVM_STATE_DIR}")
endif (NOT GVM_STATE_DIR)

if (NOT GVM_LOG_DIR)
  set (GVM_LOG_DIR "${LOCALSTATEDIR}/log/gvm")
else (NOT GVM_LOG_DIR)
  set (GVM_LOG_DIR "${GVM_LOG_DIR}")
endif (NOT GVM_LOG_DIR)

set (GSAD_DATA_DIR "${DATADIR}/gvm/gsad")
set (GSAD_LOCALE_SUBDIR "locale")
set (GSAD_LOCALE_DIR "${GSAD_DATA_DIR}/${GSAD_LOCALE_SUBDIR}")
set (GSAD_CHROOT_LOCALE_DIR "/${GSAD_LOCALE_SUBDIR}")

# TODO: Eventually use own certificates
if (NOT GVM_SERVER_CERTIFICATE)
  set (GVM_SERVER_CERTIFICATE "${GVM_STATE_DIR}/CA/servercert.pem")
else (NOT GVM_SERVER_CERTIFICATE)
  set (GVM_SERVER_CERTIFICATE "${GVM_SERVER_CERTIFICATE}")
endif (NOT GVM_SERVER_CERTIFICATE)

if (NOT GVM_SERVER_KEY)
  set (GVM_SERVER_KEY "${GVM_STATE_DIR}/private/CA/serverkey.pem")
else (NOT GVM_SERVER_KEY)
  set (GVM_SERVER_KEY "${GVM_SERVER_KEY}")
endif (NOT GVM_SERVER_KEY)

if (NOT GVM_CA_CERTIFICATE)
  set (GVM_CA_CERTIFICATE "${GVM_STATE_DIR}/CA/cacert.pem")
else (NOT GVM_CA_CERTIFICATE)
  set (GVM_CA_CERTIFICATE "${GVM_CA_CERTIFICATE}")
endif (NOT GVM_CA_CERTIFICATE)

set (GSAD_CONFIG_DIR         "${SYSCONFDIR}/gvm/")

if (NOT GVM_RUN_DIR)
  set (GVM_RUN_DIR      "${LOCALSTATEDIR}/run")
endif (NOT GVM_RUN_DIR)

message ("-- Install prefix: ${CMAKE_INSTALL_PREFIX}")


if (SKIP_SRC)
  # ng has no documentation to build so skip if src should not be build
  set (SKIP_GSA ON)
  set (SKIP_GSAD ON)
endif (SKIP_SRC)

if (NOT SKIP_GSA)
  add_subdirectory (gsa)
endif (NOT SKIP_GSA)

if (NOT SKIP_GSAD)
  add_subdirectory (gsad)
endif (NOT SKIP_GSAD)

## Documentation

add_subdirectory (gsad/doc)

# vim: set ts=2 sw=2 tw=80:<|MERGE_RESOLUTION|>--- conflicted
+++ resolved
@@ -23,11 +23,7 @@
 # VERSION: Set patch version for stable releases, e.g. "9.0.0",
 #          unset patch version for prereleases, e.g. "9.0"
 project (greenbone-security-assistant
-<<<<<<< HEAD
          VERSION 20.04
-=======
-         VERSION 9.0.0
->>>>>>> 0e422da6
          LANGUAGES C)
 
 if (POLICY CMP0005)
@@ -56,7 +52,7 @@
 
 # set if this is in prerelease status, starting at 0 before first beta release,
 # unset if this is a stable release series.
-# set (PROJECT_BETA_RELEASE 0)
+set (PROJECT_BETA_RELEASE 0)
 
 if (GIT_REVISION)
   set (PROJECT_VERSION_GIT "${GIT_REVISION}")
