--- conflicted
+++ resolved
@@ -4,7 +4,6 @@
 
 The format is based on [Keep a Changelog](https://keepachangelog.com/en/1.0.0/).
 
-<<<<<<< HEAD
 ## [20.04] - unreleased
 
 ### Added
@@ -17,10 +16,7 @@
 
 [20.04]: https://github.com/greenbone/gsa/compare/gsa-9.0...master
 
-## [9.0.0] - unreleased
-=======
 ### [9.0.1] - unreleased
->>>>>>> 0e422da6
 
 ### Added
 
@@ -30,7 +26,7 @@
 
 ### Removed
 
-[9.0.1]: https://github.com/greenbone/gsa/compare/v9.0.0...gsad-9.0
+[9.0.1]: https://github.com/greenbone/gsa/compare/v9.0.0...gsa-9.0
 
 ## [9.0.0] - 2019-10-14
 
