# Changelog

All notable changes to this project will be documented in this file.

The format is based on [Keep a Changelog](https://keepachangelog.com/en/1.0.0/).

## [8.0.1] - (unreleased)

### Added
- Add error dialog to fix missing error messages in trashcan [#1286](https://github.com/greenbone/gsa/pull/1286)
- Display current result, comparable result and diff between results for delta
  reports and their results in delta state "changed" [#1284](https://github.com/greenbone/gsa/pull/1284)
- Add tooltips to deactivated text fields in AlertDialog [#1269](https://github.com/greenbone/gsa/pull/1269)

### Changed
- Adjust clickable area of Select [#1296](https://github.com/greenbone/gsa/pull/1296)
- Update dialog for Task Wizard, Advanced Task Wizard and Modify Task Wizard [#1287](https://github.com/greenbone/gsa/pull/1287)
- Disable inputs for improper option selection in EmailMethodPart of
  AlertDialog [#1266](https://github.com/greenbone/gsa/pull/1266)
- Cleanup get_report function in gsad [#1263](https://github.com/greenbone/gsa/pull/1263)

### Fixed
<<<<<<< HEAD
- Fix filter in Report Results view cannot be saved & Fix error for create filter with no available results [#1303](https://github.com/greenbone/gsa/pull/1303)
=======
- Fix creating permissions via the create multiple permissions dialog [#1302](https://github.com/greenbone/gsa/pull/1302)
>>>>>>> 11253292
- Fix showing host in Scanner dialog [#1301](https://github.com/greenbone/gsa/pull/1301)
- Fix detailslinks in AllSecInfo [#1299](https://github.com/greenbone/gsa/pull/1299)
- Only run libmicrohttp in debug mode if gsad build type is debug [#1295](https://github.com/greenbone/gsa/pull/1295)
- Fix dialog can be moved outside browser frame [#1294](https://github.com/greenbone/gsa/pull/1294)
- Fix permission description [#1292](https://github.com/greenbone/gsa/pull/1292)
- Fix port ranges from file radio button [#1291](https://github.com/greenbone/gsa/pull/1291)
- Don't run more then one reload timer for a page [#1289](https://github.com/greenbone/gsa/pull/1289)
- Set first=1 when starting delta report selection [#1288](https://github.com/greenbone/gsa/pull/1288)
- Fix pagination with default filter (reset filter.id if filter is changed) [#1288](https://github.com/greenbone/gsa/pull/1288)
- Fix setting filters at report details page with less and greater then relations
  and quotes in the value [#1288](https://github.com/greenbone/gsa/pull/1288)
- Fix New Target dialog contains value from Edit Target [#1281](https://github.com/greenbone/gsa/pull/1281)
- Fix opening alert report composer [#1280](https://github.com/greenbone/gsa/pull/1280) [#1276](https://github.com/greenbone/gsa/pull/1276)
- Fix showing authentication methods in user dialog [#1278](https://github.com/greenbone/gsa/pull/1278)
- Fix Result details page [#1275](https://github.com/greenbone/gsa/pull/1275)
- Fix displaying reserved filter keywords in content composer [#1268](https://github.com/greenbone/gsa/pull/1268)
- Fix GSA version at about page [#1264](https://github.com/greenbone/gsa/pull/1264)
- Fix link to protocol documentation at about page [#1264](https://github.com/greenbone/gsa/pull/1264)
- Fix testing alerts [#1260](https://github.com/greenbone/gsa/pull/1260)
- Fix release build [#1259](https://github.com/greenbone/gsa/pull/1259), [#1265](https://github.com/greenbone/gsa/pull/1265)

### Removed
- Remove sort by credential from Target view [1300](https://github.com/greenbone/gsa/pull/1300)
- Remove fifth from schedule [#1279](https://github.com/greenbone/gsa/pull/1279)
- Removed obsolete CLI arguments [#1265](https://github.com/greenbone/gsa/pull/1265)
  - --login-label
  - --http-guest-chart-frame-opts
  - --http-guest-chart-csp
  - --guest-username
  - --guest-password

[8.0.1]: https://github.com/greenbone/gsa/compare/v8.0.0...gsa-8.0

## [8.0.0] - 2018-04-05

This is the first release of the gsa module 8.0 for the Greenbone
Vulnerability Management (GVM) framework.

This release introduces an entirely re-written version of GSA with an overhauled
new user interface technology, switching from XSLT-generated web pages per
request to a single page JavaScript application. The XSLT got removed
completely and was replaced by a modern JS application allowing to add features
and usability improvements faster and easier in future.

The web server daemon (gsad) got a big code cleanup and improvements. Due to
changing to a JS application it doesn't generate any HTML code anymore. Now gsad
only ships static files and acts as some kind of http proxy between the JS
based GSA and gvmd.

Apart from this, the module covers a number of significant advances
and clean-ups compared to the previous gsa module.

### Added
- Display error message if an entity couldn't be loaded [#1252](https://github.com/greenbone/gsa/pull/1252)
- Support old secinfo URLs and redirect to replacement pages [#1247](https://github.com/greenbone/gsa/pull/1247)
- Add guest user login support [#1246](https://github.com/greenbone/gsa/pull/1246)
- Allow to set default host and operating system filters [#1243](https://github.com/greenbone/gsa/pull/1243)
- Add confirmation dialog when creating a user without a role [#1224](https://github.com/greenbone/gsa/pull/1224)
- Use dialogs to edit LDAP and RADIUS authentication [#1212](https://github.com/greenbone/gsa/pull/1212),
  [#1213](https://github.com/greenbone/gsa/pull/1213)
- Add link referencing the performance during scan time to the report details
- Allow to pass start time, end time and sensor/slave id as URL parameters to
  performance page.
- New feature: Remediation Tickets [#1126](https://github.com/greenbone/gsa/pull/1126)
- Allow to sort the nvts table at the edit scan config families dialog by
  name, oid, severity, timeout and selected [#1210](https://github.com/greenbone/gsa/pull/1210)
- Add feature: Scan Report Content Composer [#1073](https://github.com/greenbone/gsa/pull/1073),
  [#1084](https://github.com/greenbone/gsa/pull/1084), [#1086](https://github.com/greenbone/gsa/pull/1086),
  [#1090](https://github.com/greenbone/gsa/pull/1090)
- Add solution type to report details powerfilter [#1091](https://github.com/greenbone/gsa/pull/1091)
- Add Alemba vFire alert to GUI [#1100](https://github.com/greenbone/gsa/pull/1100)
- Add Sourcefire PKCS12 password support [#1150](https://github.com/greenbone/gsa/pull/1150)

### Changed
- Change order of options in target dialog [#1233](https://github.com/greenbone/gsa/pull/1233)
- Don't limit the input field lengths anymore [#1232](https://github.com/greenbone/gsa/pull/1232)
- Renamed "PGP Key" credential to "PGP Encryption Key" [#1208](https://github.com/greenbone/gsa/pull/1208)
- Sort alerts at task details alphanumerically [#1094](https://github.com/greenbone/gsa/pull/1094)
- Disable tag selection if no task should be added in create task dialog [#1220](https://github.com/greenbone/gsa/pull/1220)
- Don't show add tag fields when editing a task [#1220](https://github.com/greenbone/gsa/pull/1220)
- Use "Do not automatically delete reports" as default again in task dialog
  [#1220](https://github.com/greenbone/gsa/pull/1220)

### Fixed
- Don't crash if start or end date for performance page are invalid [#1237](https://github.com/greenbone/gsa/pull/1237)
- Convert first filter keyword values less then one to one [#1228](https://github.com/greenbone/gsa/pull/1228)
- Always use equal relation for first and rows filter keywords [#1228](https://github.com/greenbone/gsa/pull/1228)
- Fix issues with updating user authentication and logging out active
  sessions after changing the password of a user [#1159](https://github.com/greenbone/gsa/pull/1159)
- Tags can now contain backslashes, forward slashes and percent signs in the
  value as well as hyphens in the name to allow using the special task tag
  "smb-alert:file_path" [#1107](https://github.com/greenbone/gsa/pull/1107),
  [#1142](https://github.com/greenbone/gsa/pull/1142), [#1145](https://github.com/greenbone/gsa/pull/1145)
- Fix crash of Task dialog without user having get_config, get_scanner,
  get_tags and get_targets permissions [#1220](https://github.com/greenbone/gsa/pull/1220)
- Ensure host ordering is valid in task dialog [#1220](https://github.com/greenbone/gsa/pull/1220)
- Fix race condition resulting in not displaying scan config details at task
  dialog when opening the dialog for the first time [#1220](https://github.com/greenbone/gsa/pull/1220)
- Fix saving run schedule once setting from Task dialog [#1220](https://github.com/greenbone/gsa/pull/1220)
- Don't create a container task from the task dialog accidentally [#1220](https://github.com/greenbone/gsa/pull/1220)

[8.0.0]: https://github.com/greenbone/gsa/compare/v8.0+beta2...v8.0.0

## [8.0+beta2] - 2018-12-04

### Added
- Allow rename main dashboards [#1076](https://github.com/greenbone/gsa/pull/1076)
- Allow to encrypt alert emails via S/MIME and PGP [#1070](https://github.com/greenbone/gsa/pull/1070)
- New credential types S/MIME and PGP for alert email encryption [#1070](https://github.com/greenbone/gsa/pull/1070)
- Add cancel button to all dialogs [#1048](https://github.com/greenbone/gsa/pull/1048)
- Allow to store dashboard chart specific data [#1022](https://github.com/greenbone/gsa/pull/1022)
- Allow to toggle chart legend and 2D/3D view of pie charts [#989](https://github.com/greenbone/gsa/pull/989)
- Support for cmake and cmake3 executables [#936](https://github.com/greenbone/gsa/pull/926)
- Support for yarn offline mode [#935](https://github.com/greenbone/gsa/pull/935)
- Automatically logout user after session has timed out [#908](https://github.com/greenbone/gsa/pull/908)
- Adjusted auto reload interval automatically [#917](https://github.com/greenbone/gsa/pull/917)
- Allow to filter results by solution type via powerfilter dialog [#906](https://github.com/greenbone/gsa/pull/906)
- Extend the session timeout on user interaction
  [#865](https://github.com/greenbone/gsa/pull/), [#902](https://github.com/greenbone/gsa/pull/902),
  [#905](https://github.com/greenbone/gsa/pull/905)
- Added indicators for notes and overrides applied to results [#898](https://github.com/greenbone/gsa/pull/898)
- Added comments to Target table [#870](https://github.com/greenbone/gsa/pull/870)
- Added remove filter button to powerfilters [#863](https://github.com/greenbone/gsa/pull/863),
  [#893](https://github.com/greenbone/gsa/pull/893)
- Clear/Flush redux store on logout [#797](https://github.com/greenbone/gsa/pull/797)
- Allow to add multiple tags simultaneously
  [#701](https://github.com/greenbone/gsa/pull/701), [#723](https://github.com/greenbone/gsa/pull/723),
  [#728](https://github.com/greenbone/gsa/pull/728), [#748](https://github.com/greenbone/gsa/pull/748),
  [#752](https://github.com/greenbone/gsa/pull/752), [#768](https://github.com/greenbone/gsa/pull/768),
  [#771](https://github.com/greenbone/gsa/pull/771), [#786](https://github.com/greenbone/gsa/pull/786),
  [#871](https://github.com/greenbone/gsa/pull/871), [#887](https://github.com/greenbone/gsa/pull/887)
- Added host name to result hosts [#765](https://github.com/greenbone/gsa/pull/765)
- Added delta reports to alerts [#743](https://github.com/greenbone/gsa/pull/743),
  [#754](https://github.com/greenbone/gsa/pull/754)
- Extended Schedules based on ical data
  [#720](https://github.com/greenbone/gsa/pull/729), [#724](https://github.com/greenbone/gsa/pull/724),
  [#729](https://github.com/greenbone/gsa/pull/729), [#731](https://github.com/greenbone/gsa/pull/731),
  [#739](https://github.com/greenbone/gsa/pull/739)
- Allow to add Tags to scanners [#702](https://github.com/greenbone/gsa/pull/702)

### Changed
- Refined appearance of the GUI
  [#987](https://github.com/greenbone/gsa/pull/987), [#991](https://github.com/greenbone/gsa/pull/991),
  [#995](https://github.com/greenbone/gsa/pull/995), [#998](https://github.com/greenbone/gsa/pull/998),
  [#1004](https://github.com/greenbone/gsa/pull/1004), [#1021](https://github.com/greenbone/gsa/pull/1021),
  [#1025](https://github.com/greenbone/gsa/pull/1025), [#1026](https://github.com/greenbone/gsa/pull/1026),
  [#1030](https://github.com/greenbone/gsa/pull/1030), [#1037](https://github.com/greenbone/gsa/pull/1037),
  [#1043](https://github.com/greenbone/gsa/pull/1042), [#1053](https://github.com/greenbone/gsa/pull/1053),
  [#1058](https://github.com/greenbone/gsa/pull/1058)
- Don't close dialog on outer clicks [#1074](https://github.com/greenbone/gsa/pull/1074)
- New reworked icon set [#1053](https://github.com/greenbone/gsa/pull/1053)
- Don't show links to details pages for entities in Trashcan [#1035](https://github.com/greenbone/gsa/pull/1035)
- Updated and improved Line Charts [#1012](https://github.com/greenbone/gsa/pull/1012),
  [#1022](https://github.com/greenbone/gsa/pull/1022)
- Cleaned up wizards [#1001](https://github.com/greenbone/gsa/pull/1001)
- Split Results Host column into IP and Name [#999](https://github.com/greenbone/gsa/pull/999),
  [#998](https://github.com/greenbone/gsa/pull/998)
- Update to Create React App 2.0 [#997](https://github.com/greenbone/gsa/pull/997)
- Put NVT preferences into own tab on details page [#991](https://github.com/greenbone/gsa/pull/991)
- Change report summary table appearance [#991](https://github.com/greenbone/gsa/pull/991)
- Changed visual appearance of Tables [#983](https://github.com/greenbone/gsa/pull/983)
- Changed Donut Chart to a Pie Chart [#982](https://github.com/greenbone/gsa/pull/982)
- Improved visual appearance of Donut Charts while resizing [#979](https://github.com/greenbone/gsa/pull/979)
- Require NodeJS >= 8 [#964](https://github.com/greenbone/gsa/pull/964)
- Replaced glamorous with styled-components for settings styles
  [#913](https://github.com/greenbone/gsa/pull/913), [#919](https://github.com/greenbone/gsa/pull/919),
  [#922](https://github.com/greenbone/gsa/pull/922), [#924](https://github.com/greenbone/gsa/pull/924),
  [#925](https://github.com/greenbone/gsa/pull/925), [#929](https://github.com/greenbone/gsa/pull/929),
  [#934](https://github.com/greenbone/gsa/pull/934), [#938](https://github.com/greenbone/gsa/pull/938),
  [#948](https://github.com/greenbone/gsa/pull/948), [#949](https://github.com/greenbone/gsa/pull/949),
  [#950](https://github.com/greenbone/gsa/pull/950)
- Use Tabs for structuring data at User Settings [#927](https://github.com/greenbone/gsa/pull/927)
- Don't show external link dialog when clicking on Greenbone links [#904](https://github.com/greenbone/gsa/pull/904)
- Always load data into the redux store
  [#748](https://github.com/greenbone/gsa/pull/748), [#753](https://github.com/greenbone/gsa/pull/753),
  [#776](https://github.com/greenbone/gsa/pull/776), [#777](https://github.com/greenbone/gsa/pull/777),
  [#828](https://github.com/greenbone/gsa/pull/828), [#833](https://github.com/greenbone/gsa/pull/833),
  [#836](https://github.com/greenbone/gsa/pull/836), [#853](https://github.com/greenbone/gsa/pull/853),
  [#861](https://github.com/greenbone/gsa/pull/861), [#897](https://github.com/greenbone/gsa/pull/897),
  [#923](https://github.com/greenbone/gsa/pull/923), [#939](https://github.com/greenbone/gsa/pull/939)
- Improved login page layout [#859](https://github.com/greenbone/gsa/pull/859)
- Refined the menu appearance [#852](https://github.com/greenbone/gsa/pull/852),
  [#869](https://github.com/greenbone/gsa/pull/869)
- Reduced default max height for dialogs to 400px [#843](https://github.com/greenbone/gsa/pull/843)
- Show Report page header before report is loaded [#825](https://github.com/greenbone/gsa/pull/825)
- Renamed Task status "Internal Error" to "Interrupted" [#718](https://github.com/greenbone/gsa/pull/718),
  [#719](https://github.com/greenbone/gsa/pull/719)

### Fixed
- Fixed displaying the Observer icon [#1053](https://github.com/greenbone/gsa/pull/1053)
- Don't crash GSA completely if an unexpected error did occur [#1046](https://github.com/greenbone/gsa/pull/1046)
- Fix saving nvt preferences in gsad [#1045](https://github.com/greenbone/gsa/pull/1045)
- Fix "Current User" inheritance on "Delete User" [#1038](https://github.com/greenbone/gsa/pull/1038)
- Set min size for Line Charts and reduce number of x-axis labels to not
  overlap [#977](https://github.com/greenbone/gsa/pull/977)
- Don't set an unknown locale [#966](https://github.com/greenbone/gsa/pull/966)
- Fixed sorting of tables at Report details [#929](https://github.com/greenbone/gsa/pull/929)
- Fixed saving the default severity [#907](https://github.com/greenbone/gsa/pull/907)
- Fixed displaying Nvt tags [#880](https://github.com/greenbone/gsa/pull/880)
- Update locales if they are changed at the User Settings [#856](https://github.com/greenbone/gsa/pull/856)
- Don't show default dashboard if settings haven't been loaded yet [#714](https://github.com/greenbone/gsa/pull/714)

### Removed
- Remove max length of hosts for notes and overrides [#1033](https://github.com/greenbone/gsa/pull/1033)
- Removed Scan, Asset, SecInfo Dashboards and added Dashboard "templates" to
  the main dashboard [#974](https://github.com/greenbone/gsa/pull/974)
- Removed Dashboard Display menus with an icon overlay [#971](https://github.com/greenbone/gsa/pull/971),
  [#972](https://github.com/greenbone/gsa/pull/972)
- Removed sticky menu in header [#857](https://github.com/greenbone/gsa/pull/857)
- Removed support for severity class OpenVAS Classic [#709](https://github.com/greenbone/gsa/pull/709)

[8.0+beta2]: https://github.com/greenbone/gsa/compare/v8.0+beta1...v8.0+beta2

## [8.0+beta1] - 2018-05-25

This is the first beta release of the gsa module 8.0 for the Greenbone
Vulnerability Management (GVM) framework.

This release introduces an entirely re-written version of GSA with an overhauled
new user interface technology, switching from XSLT-generated web pages per
request to a single page JavaScript application. The XSLT got removed
completely and was replaced by a modern JS application allowing to add features
and usability improvements faster and easier in future.

The web server daemon (gsad) got a big code cleanup and improvements. Due to
changing to a JS application it doesn't generate any HTML code anymore. Now gsad
only ships static files and acts as some kind of http proxy between the JS
based GSA and gvmd.

Apart from this, the module covers a number of significant advances
and clean-ups compared to the previous gsa module.

### Added
- The 'excluded' list option when a New Target is created has been added.
- New view on scan results by vulnerability has been added.
- A link to Scanconfigs from scanner details has been added.
- Multiple dashboards can be defined by the user at the main entry page.

### Changed
- The web user interface has been transformed into a single page application
  which is loaded once and then only updates the in-browser data from the
  server.
- All data loading processes are asynchronous and don't block the GUI from
  reacting to user input.
- Refreshing of data is done in the background now. Therefore the user doesn't
  need to specify a refresh rate anymore.
- The extra help pages has been replaced by links to the documentation.
- The edit dialog for overrides and notes has been improved and is now more
  flexible.
- The report details view has been overhauled.
- nodejs >= 6 is required to generate the new JS based version of GSA.
- npm or yarn is required for installing the JavaScript dependencies.
- Minimum required version of glib has been raised to 2.42.
- Minimum required version of cmake has been raised to 3.0.

### Removed
- The its "face" has been removed.
- The 'classic hosts' asset has been removed.
- The edit mode of the dashboards has been removed. Dashboards are always
  editable now.
- libxslt is no longer required because all XSLT has been removed.
- The required minimum version of new dependency GVM Libraries is 1.0 and
  the dependency to the openvas-libraries module has been removed. Therefore
  many include directives have been adapted to the new source code.

[8.0+beta1]: https://github.com/greenbone/gsa/compare/gsa-7.0...v8.0+beta1<|MERGE_RESOLUTION|>--- conflicted
+++ resolved
@@ -20,11 +20,9 @@
 - Cleanup get_report function in gsad [#1263](https://github.com/greenbone/gsa/pull/1263)
 
 ### Fixed
-<<<<<<< HEAD
+
 - Fix filter in Report Results view cannot be saved & Fix error for create filter with no available results [#1303](https://github.com/greenbone/gsa/pull/1303)
-=======
 - Fix creating permissions via the create multiple permissions dialog [#1302](https://github.com/greenbone/gsa/pull/1302)
->>>>>>> 11253292
 - Fix showing host in Scanner dialog [#1301](https://github.com/greenbone/gsa/pull/1301)
 - Fix detailslinks in AllSecInfo [#1299](https://github.com/greenbone/gsa/pull/1299)
 - Only run libmicrohttp in debug mode if gsad build type is debug [#1295](https://github.com/greenbone/gsa/pull/1295)
