--- conflicted
+++ resolved
@@ -49,11 +49,8 @@
 - Cleanup get_report function in gsad [#1263](https://github.com/greenbone/gsa/pull/1263)
 
 ### Fixed
-<<<<<<< HEAD
 - Fix "Invalid date" string for scan times [#1405](https://github.com/greenbone/gsa/pull/1405)
-=======
 - Fix missing "Applied filter" message for "NVTs by Family" chart [#1404](https://github.com/greenbone/gsa/pull/1404)
->>>>>>> 21904e1c
 - Load all filters and report formats at the report details page [#1401](https://github.com/greenbone/gsa/pull/1401)
 - Fix rendering reports list page if user has no report formats [#1400](https://github.com/greenbone/gsa/pull/1400)
 - Don't link to hosts not being added to the assets [#1399](https://github.com/greenbone/gsa/pull/1399)
