--- conflicted
+++ resolved
@@ -4,7 +4,6 @@
 
 The format is based on [Keep a Changelog](https://keepachangelog.com/en/1.0.0/).
 
-<<<<<<< HEAD
 ## [Unreleased]
 
 ### Added
@@ -49,8 +48,6 @@
 
 [Unreleased]: https://github.com/greenbone/gsa/compare/gsa-8.0...master
 
-## [8.0.1] - (unreleased)
-=======
 ## [8.0.2] - unreleased
 
 ### Added
@@ -73,7 +70,6 @@
 [8.0.2]: https://github.com/greenbone/gsa/compare/v8.0.1...gsa-8.0
 
 ## [8.0.1] - 2019-07-17
->>>>>>> 1f84f7b9
 
 ### Added
 - Added systemd service file and logrotate config to gsad [#1486](https://github.com/greenbone/gsa/pull/1486)
@@ -126,15 +122,13 @@
 - Cleanup get_report function in gsad [#1263](https://github.com/greenbone/gsa/pull/1263)
 
 ### Fixed
-<<<<<<< HEAD
-=======
+
 - Displaying delta information at result details [#1499](https://github.com/greenbone/gsa/pull/1499)
 - Don't crash Alerts listpage and trashcan when Alert data is missing [#1498](https://github.com/greenbone/gsa/pull/1498)
 - Show full filter term in content composer [#1496](https://github.com/greenbone/gsa/pull/1496)
 - Fix finding python modules
   [#1483](https://github.com/greenbone/gsa/pull/1483)
   [#1484](https://github.com/greenbone/gsa/pull/1484)
->>>>>>> 1f84f7b9
 - Fix displaying schedules created during migration [#1479](https://github.com/greenbone/gsa/pull/1478)
 - Fix showing Loading indicator at entities pages [#1469](https://github.com/greenbone/gsa/pull/1469)
 - Show notes and overrides for results and their icon indicator in results rows [#1446](https://github.com/greenbone/gsa/pull/1446)
