/* Greenbone Security Assistant
 *
 * Authors:
 * Björn Ricks <bjoern.ricks@greenbone.net>
 * Steffen Waterkamp <steffen.waterkamp@greenbone.net>
 *
 * Copyright:
 * Copyright (C) 2017 - 2018 Greenbone Networks GmbH
 *
 * This program is free software; you can redistribute it and/or
 * modify it under the terms of the GNU General Public License
 * as published by the Free Software Foundation; either version 2
 * of the License, or (at your option) any later version.
 *
 * This program is distributed in the hope that it will be useful,
 * but WITHOUT ANY WARRANTY; without even the implied warranty of
 * MERCHANTABILITY or FITNESS FOR A PARTICULAR PURPOSE.  See the
 * GNU General Public License for more details.
 *
 * You should have received a copy of the GNU General Public License
 * along with this program; if not, write to the Free Software
 * Foundation, Inc., 51 Franklin St, Fifth Floor, Boston, MA 02110-1301 USA.
 */

import React from 'react';

import _ from 'gmp/locale.js';

import {is_defined} from 'gmp/utils';

import State from '../../utils/state.js';
import PropTypes, {deprecated} from '../../utils/proptypes.js';

import Dialog from '../dialog/dialog.js';
import DialogContent from '../dialog/content.js';
import DialogError from '../dialog/error.js';
import DialogFooter from '../dialog/footer.js';
import DialogTitle from '../dialog/title.js';
import ScrollableContent from '../dialog/scrollablecontent.js';

class SaveDialogContent extends React.Component {

  constructor(...args) {
    super(...args);

    this.state = {
      loading: false,
    };

    this.handleSaveClick = this.handleSaveClick.bind(this);
    this.handleClose = this.handleClose.bind(this);
    this.handleErrorClose = this.handleErrorClose.bind(this);
  }

  componentWillReceiveProps(next) {
    const {externalError} = next;
    if (is_defined(externalError)) {
      const {onExternalErrorSet} = this.props;
      this.setError(externalError);
      onExternalErrorSet();
    }
  }

  handleSaveClick(state) {
    const {onSave} = this.props;

    if (onSave && !this.state.loading) {
      const promise = onSave(state);
      if (is_defined(promise)) {
        this.setState({loading: true});
        promise.then(
          () => this.handleClose(),
          error => this.setError(error)
        );
      }
      else {
        this.handleClose();
      }
    }
  }

  handleErrorClose() {
    this.setState({error: undefined});
  }

  handleClose() {
    const {close} = this.props;
    this.setState({
      error: undefined,
      loading: false,
    });
    close();
  }

  setError(error) {
    this.setState({
      error: error.message,
      loading: false,
    });
  }

  render() {
    const {
      buttonTitle,
      children,
      defaultValues,
      moveProps,
      heightProps,
      title,
      values,
    } = this.props;
    const {
      error,
    } = this.state;
    return (
      <State {...defaultValues}>
        {({
          state,
          onValueChange,
        }) => {
          const childValues = {...state, ...values};
          return (
            <DialogContent>
              <DialogTitle
                title={title}
                onCloseClick={this.handleClose}
                {...moveProps}
              />
              {error &&
                <DialogError
                  error={error}
                  onCloseClick={this.handleErrorClose}
                />
              }
              <ScrollableContent
                {...heightProps}
              >
                {children({
                  data: state, // TODO should be removed in future. savedialogs should switch to use values
                  values: childValues,
                  onValueChange,
                })}
              </ScrollableContent>
              <DialogFooter
                title={buttonTitle}
                loading={this.state.loading}
                onClick={() => this.handleSaveClick(childValues)}
              />
            </DialogContent>
          );
         }}
      </State>
    );
  }
}

SaveDialogContent.propTypes = {
  buttonTitle: PropTypes.string,
  close: PropTypes.func.isRequired,
  defaultValues: PropTypes.object,
  externalError: PropTypes.object,
  heightProps: PropTypes.object,
  moveProps: PropTypes.object,
  title: PropTypes.string.isRequired,
  values: PropTypes.object,
  onExternalErrorSet: PropTypes.func,
  onSave: PropTypes.func.isRequired,
  onValueChange: PropTypes.func,
};

const SaveDialog = ({
  buttonTitle = _('Save'),
  children,
  initialData,
  defaultValues = initialData,
  externalError,
  minHeight,
  minWidth,
  title,
  values,
  width,
  onClose,
  onExternalErrorSet,
  onSave,
}) => {
  return (
    <Dialog
      width={width}
      minHeight={minHeight}
      minWidth={minWidth}
      onClose={onClose}
    >
      {({
        close,
        moveProps,
        heightProps,
      }) => (
        <SaveDialogContent
          buttonTitle={buttonTitle}
          close={close}
          defaultValues={defaultValues}
          externalError={externalError}
          moveProps={moveProps}
          heightProps={heightProps}
          title={title}
          values={values}
          onErrorSent={onExternalErrorSet}
          onSave={onSave}
        >
          {children}
        </SaveDialogContent>
      )}
    </Dialog>
  );
};

SaveDialog.propTypes = {
  buttonTitle: PropTypes.string,
  defaultValues: PropTypes.object, // default values for uncontrolled values
  externalError: PropTypes.object, // for errors from outside SaveDialog
<<<<<<< HEAD
  initialData: deprecated(PropTypes.object, 'Please use \'defaultValues\' instead.'), // should not be used anymore. use defaultValues instead.
=======
  initialData: PropTypes.object, // should not be used anymore. use defaultValues instead.
  minHeight: PropTypes.numberOrNumberString,
  minWidth: PropTypes.numberOrNumberString,
>>>>>>> b66e8684
  title: PropTypes.string.isRequired,
  values: PropTypes.object, // should be used for controlled values
  width: PropTypes.string,
  onClose: PropTypes.func.isRequired,
  onExternalErrorSet: PropTypes.func,
  onSave: PropTypes.func.isRequired,
};

export default SaveDialog;

// vim: set ts=2 sw=2 tw=80:<|MERGE_RESOLUTION|>--- conflicted
+++ resolved
@@ -218,13 +218,9 @@
   buttonTitle: PropTypes.string,
   defaultValues: PropTypes.object, // default values for uncontrolled values
   externalError: PropTypes.object, // for errors from outside SaveDialog
-<<<<<<< HEAD
   initialData: deprecated(PropTypes.object, 'Please use \'defaultValues\' instead.'), // should not be used anymore. use defaultValues instead.
-=======
-  initialData: PropTypes.object, // should not be used anymore. use defaultValues instead.
   minHeight: PropTypes.numberOrNumberString,
   minWidth: PropTypes.numberOrNumberString,
->>>>>>> b66e8684
   title: PropTypes.string.isRequired,
   values: PropTypes.object, // should be used for controlled values
   width: PropTypes.string,
